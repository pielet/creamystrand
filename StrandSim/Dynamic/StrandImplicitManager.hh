--- conflicted
+++ resolved
@@ -97,25 +97,6 @@
         }
     };
 
-<<<<<<< HEAD
-    //! Statistics for on simulation timestep
-    struct SolverStats
-    {
-        unsigned totConstraints;
-        unsigned maxConstraints;
-        unsigned maxObjects;
-        double maxError;
-        double maxTime;
-
-        void reset()
-        {
-            totConstraints = maxConstraints = maxObjects = 0;
-            maxError = maxTime = 0.;
-        }
-    };
-
-=======
->>>>>>> 6a16339a
     typedef std::vector<SubStepTimings> StepTimings;
     typedef std::list<StepTimings> Timings;
 
@@ -189,17 +170,6 @@
 		}
 	}
 private:
-<<<<<<< HEAD
-
-    template<typename StreamT>
-    void print( const SubStepTimings& timings ) const;
-    template<typename StreamT>
-    void print( const SolverStats& stats ) const;
-    template<typename StreamT>
-    void print( const CDTimings& timings ) const;
-=======
->>>>>>> 6a16339a
-    
     void printMemStats();
 
     //! Map between a index in the simulation to an index in a colliding group
@@ -215,7 +185,7 @@
         m_poseProcessTime(0.)
         {}
 
-        double sum()
+        double sum() const
         {
             return m_assembleTime + m_primalCopyTime + m_MinvTime + m_computeDualTime + m_solveTime + m_poseProcessTime;
         }
@@ -235,13 +205,13 @@
 
         void addStat(const bogus::MecheFrictionProblem& meche, const CollidingGroup& cg)
         {
-            m_primalCopyTime += meche.m_primalCopyTime;
-            m_MinvTime += meche.m_MinvTime;
-            m_computeDualTime += meche.m_computeDualTime;
-            m_solveTime += meche.m_solveTime;
+            m_primalCopyTime += meche.primalCopyTime();
+            m_MinvTime += meche.MinvTime();
+            m_computeDualTime += meche.computeDualTime();
+            m_solveTime += meche.solveTime();
 
             m_collisionSize.push_back(std::make_pair(cg.first.size(), cg.second.size()));
-            m_solverStat.push_back(meche.m_stat);
+            m_solverStat.push_back(meche.iterateStat());
         }
 
         double m_assembleTime;
@@ -257,6 +227,8 @@
     
     template<typename StreamT>
     void print( const SubStepTimings& timings ) const;
+    template<typename StreamT>
+    void print(const CDTimings& timings) const;
     template<typename StreamT>
     void print( const SolverStat& stat ) const;
 
