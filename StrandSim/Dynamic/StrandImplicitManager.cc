/**
 * \copyright 2014 Danny Kaufman, 2019 Yun (Raymond) Fei
 *
 * This Source Code Form is subject to the terms of the Mozilla Public
 * License, v. 2.0. If a copy of the MPL was not distributed with this
 * file, You can obtain one at http://mozilla.org/MPL/2.0/.
 */

#ifdef WIN32
#define NOMINMAX
#include <windows.h>
#include <concrtrm.h>
#endif
#include "StrandImplicitManager.hh"
#include "MeshScriptingController.hh"
#include "FluidScriptingController.hh"
#include "ImplicitStepper.hh"
#include "StrandDynamicTraits.hh"
#include "../Collision/CollisionDetector.hh"
#include "../Collision/ElementProxy.hh"
#include "../Collision/EdgeFaceIntersection.hh"
#include "../Collision/ContinuousTimeCollision.hh"
#include "../Collision/VertexFaceCollision.hh"
#include "../Collision/EdgeFaceCollision.hh"
#include "../Collision/CollisionUtils.hh"
#include "../Core/ElasticStrand.hh"
#include "../Render/StrandRenderer.hh"
#include "../Utils/SpatialHashMap.hh"
#include "../Utils/LoggingTimer.hh"
#include "../Utils/Memory.hh"
#include "../Utils/MemUtilities.hh"

#include "../../bogus/Interfaces/MecheEigenInterface.hpp"

#include <boost/lexical_cast.hpp>

#include <boost/random.hpp>
#include <boost/generator_iterator.hpp>

#include <boost/accumulators/accumulators.hpp>
#include <boost/accumulators/statistics/stats.hpp>
#include <boost/accumulators/statistics/variance.hpp>
#include <boost/accumulators/statistics/mean.hpp>

#include <vector>
#include <fstream>
#include <iostream>

#if defined(_OPENMP)
#include <omp.h>
#endif

#ifndef M_SQRT3
#define M_SQRT3 1.73205080756887729352744634151
#endif

namespace strandsim
{

	StrandImplicitManager::StrandImplicitManager(const std::vector<ElasticStrand*>& strands,
		const std::map<std::pair<int, int>, std::set< std::pair<int, int> > >& collision_free,
		const std::vector< std::shared_ptr<MeshScriptingController> >& meshScripting_controllers,
		const std::vector< std::shared_ptr<FluidScriptingController> >& fluidScripting_controllers,
		const std::vector<ConstraintScriptingController*>& constraintScripting_controllers,
		Scalar startTime, Scalar dt, const SimulationParameters& params, SubStepCallback* sub_callback)
		: m_time(startTime)
		, m_dt(dt)
		, m_params(params)
		, m_strands(strands)
		, m_collision_free(collision_free)
		, m_steppers()
		, m_meshScriptingControllers(meshScripting_controllers)
		, m_fluidScriptingControllers(fluidScripting_controllers)
		, m_constraintScriptingControllers(constraintScripting_controllers)
		, m_collisionDetector(NULL)
		, m_collisionDatabase(strands.size())
		, m_hashMap(NULL)
		, m_statExternalContacts(0)
		, m_statMutualCollisions(0)
		, m_statTotalCollisions(0)
		, m_num_nonlinear_iters(0)
		, m_num_contact_solves(0)
		, m_max_nonlinear_iters(0)
		, m_max_perstep_nonlinear_iters(0)
		, m_num_ct_hair_hair_col(0)
		, m_mem_usage_accu(0)
		, m_mem_usage_divisor(0)
		, m_substep_callback(sub_callback)
	{
		// Start logging
		if (!g_log)
		{
			g_log = new TextLog(std::cout, static_cast<MsgInfo::Severity>(m_params.m_logLevel));
		}
		DebugStream(g_log, "") << "Creating new Strand Manager with dt = " << m_dt;

		// Enforce desired or maximum number of threads
		{
#ifdef WIN32
			SYSTEM_INFO sysinfo;
			GetSystemInfo(&sysinfo);
#endif
			const int numThreads =
				m_params.m_numberOfThreads > 0 ? m_params.m_numberOfThreads :
#ifdef WIN32
				sysinfo.dwNumberOfProcessors;
#else
				sysconf(_SC_NPROCESSORS_ONLN);
#endif
#if defined(_OPENMP)
			omp_set_num_threads(numThreads);
#endif

		}

		for (std::vector<ElasticStrand*>::const_iterator strand = m_strands.begin();
			strand != m_strands.end(); ++strand)
		{
			(*strand)->setParent(this);
		}

		// Store the stepper for each strand
		// Also store edge proxies for collision detection
		for (int i = 0; i < m_strands.size(); ++i)
		{
			ElasticStrand* strand = m_strands[i];
			strand->clearSharedRuntimeForces();

			ImplicitStepper* stepper = new ImplicitStepper(*strand, m_params);
			m_steppers.push_back(stepper);
			strand->setStepper(stepper);

			for (int vtx = 0; vtx < strand->getNumEdges(); ++vtx)
			{
				const CollisionParameters& cp = strand->collisionParameters();
				m_elementProxies.push_back(
					new CylinderProxy(*strand, vtx, cp.externalCollisionsRadius(vtx)));
			}
		}

		for (auto controller = m_meshScriptingControllers.begin();
			controller != m_meshScriptingControllers.end(); ++controller)
		{
			auto mesh = (*controller)->getCurrentMesh();

			for (unsigned f = 0; f < mesh->nf(); ++f)
			{
				m_elementProxies.push_back(new FaceProxy(f, *controller));
			}
		}

		for (auto controller = m_fluidScriptingControllers.begin();
			controller != m_fluidScriptingControllers.end(); ++controller)
		{
			(*controller)->initialize();
		}

		// Now that we have all the external forces in place, do reverse hairdo if needed

		m_externalContacts.resize(m_strands.size());
		m_elasticExternalContacts.resize(m_strands.size());

		m_collisionDetector = new CollisionDetector(m_elementProxies);
	}

	StrandImplicitManager::~StrandImplicitManager()
	{
		for (auto stepper = m_steppers.begin(); stepper != m_steppers.end(); ++stepper)
		{
			delete* stepper;
		}

		for (auto elem = m_elementProxies.begin(); elem != m_elementProxies.end(); ++elem)
		{
			delete* elem;
		}

		delete m_hashMap;
		m_hashMap = NULL;

		delete m_collisionDetector;
	}

	void StrandImplicitManager::execute(int total_num_substeps, int total_substep_id, const Scalar total_substep_dt)
	{
		//    InfoStream( g_log, "" ) << "Simulation time: " << getTime();
		m_dt = total_substep_dt;

		m_timings.push_back(StepTimings());

		// Clean up debug drawing data
		for (auto strand = m_strands.begin(); strand != m_strands.end(); ++strand)
			(*strand)->dynamics().clearDebugDrawing();

		m_max_perstep_nonlinear_iters = 0; //reset
		m_statExternalContacts = 0;
		m_statMutualCollisions = 0;

		if (m_params.m_solveLiquids) {
			for (std::vector< std::shared_ptr<FluidScriptingController> >::size_type i = 0;
				i < m_fluidScriptingControllers.size(); ++i)
			{
				if (m_fluidScriptingControllers[i])
				{
					m_fluidScriptingControllers[i]->setDt(m_dt);
					m_fluidScriptingControllers[i]->setTime(m_time);
					m_fluidScriptingControllers[i]->executePreStep();
				}
			}
		}

		step(total_num_substeps, total_substep_id);
		if (m_substep_callback) m_substep_callback->executeCallback();	// update drawing data

		if (m_params.m_solveLiquids) {
			for (std::vector< std::shared_ptr<FluidScriptingController> >::size_type i = 0;
				i < m_fluidScriptingControllers.size(); ++i)
			{
				if (m_fluidScriptingControllers[i])
				{
					m_fluidScriptingControllers[i]->executePostStep();
					m_fluidScriptingControllers[i]->printTimingStats();
				}
			}
		}

		m_statTotalCollisions += m_statExternalContacts + m_statMutualCollisions;
		InfoStream(g_log, "Contact")
			<< "external: " << m_statExternalContacts
			<< " mutual: " << m_statMutualCollisions
			<< " total: " << m_statExternalContacts + m_statMutualCollisions
			<< " overall: " << m_statTotalCollisions;

		InfoStream(g_log, "Timing") << "Last frame (ms):";
		print(m_timings.back());
		InfoStream(g_log, "Timing") << "Average after " << m_timings.size() << " frames (ms):";
		print(m_timings);

		if (m_params.m_statGathering)
		{
			print<InfoStream>(m_cdTimings);
		}

		if (m_num_contact_solves > 0)
		{
			std::cout << "[Average number of Newton iterations per solve " <<
				(m_num_nonlinear_iters) / ((double)m_num_contact_solves) << " ( " << m_max_perstep_nonlinear_iters << " , " << m_max_nonlinear_iters << " )]" << std::endl;
		}

		m_cdTimings.reset();
		m_solverStat.reset();
	}

	bool StrandImplicitManager::isCollisionInvariantCT(Scalar dt)
	{
		return true;
	}

	Scalar StrandImplicitManager::getCFL() const
	{
		if (!m_fluidScriptingControllers.size() || !m_fluidScriptingControllers[0])
			return 1e+20;

		return m_fluidScriptingControllers[0]->cfl();
	}

	void StrandImplicitManager::step(int total_num_substeps, int total_substep_id)
	{
		MemoryDiff<DebugStream> mem("step");
		SubStepTimings timings;

		std::cout << "[Prepare Simulation Step]" << std::endl;
		Timer timer("step", false);
		step_prepare(m_dt);
		timings.prepare = timer.elapsed();


		m_collidingGroups.clear();
		m_collidingGroupsIdx.assign(m_strands.size(), -1);

		m_elasticCollidingGroups.clear();
		m_elasticCollidingGroupsIdx.assign(m_strands.size(), -1);

		m_mutualContacts.clear();
		m_elasticMutualContacts.clear();

		std::cout << "[Setup Hair-Hair Collisions]" << std::endl;
		timer.restart();
		setupHairHairCollisions(m_dt);
		timings.hairHairCollisions = timer.elapsed();

		std::cout << "[Step Dynamics]" << std::endl;
		timer.restart();
		step_dynamics(total_num_substeps, total_substep_id, m_dt);
		timings.dynamics = timer.elapsed();


		std::cout << "[Setup Mesh-Hair Collisions]" << std::endl;
		timer.restart();
		setupMeshHairCollisions(m_dt);
		timings.meshHairCollisions = timer.elapsed();

		std::cout << "[Process Collisions]" << std::endl;
		timer.restart();
		step_processCollisions(m_dt);
		timings.processCollisions = timer.elapsed();

		if (m_params.m_solveLiquids) {
			// Mid Step to do Pressure Solve
			for (std::vector< std::shared_ptr<FluidScriptingController> >::size_type i = 0;
				i < m_fluidScriptingControllers.size(); ++i)
			{
				if (m_fluidScriptingControllers[i])
				{
					m_fluidScriptingControllers[i]->executeMidStep();
				}
			}

			// Solve Strands again with pressure, collision and updated flow mass
			std::cout << "[Re-step Dynamics]" << std::endl;
			timer.restart();
			redo_step_dynamics(total_num_substeps, total_substep_id, m_dt);
			timings.dynamics += timer.elapsed();

			std::cout << "[Solve Flow Frictions]" << std::endl;
			timer.restart();
			step_solveFlowFrictions(total_num_substeps, total_substep_id);
			timings.solve = timer.elapsed();
		}

		std::cout << "[Solve Collisions]" << std::endl;
		timer.restart();
		step_solveCollisions(total_num_substeps, total_substep_id);
		timings.solve += timer.elapsed();

		assert(m_collisionDetector->empty());

		m_mutualContacts.clear();
		m_elasticMutualContacts.clear();

		m_time += m_dt;

<<<<<<< HEAD
=======
		if (m_params.m_statGathering)
		{
			printProblemStats(timings);
			print<InfoStream>(m_solverStat);
		}

>>>>>>> 6a16339a
		print<CopiousStream>(timings);

		InfoStream(g_log, "") << "Database size: " << m_collisionDatabase.computeSizeInBytes();
		m_timings.back().push_back(timings);

		printMemStats();
	}

	void StrandImplicitManager::printMemStats()
	{
		int peak_idx = 0;
		int cur_idx = 0;

		const char* mem_units[] = {
			"B", "KB", "MB", "GB", "TB", "PB"
		};

		size_t cur_usage = memutils::getCurrentRSS();
		m_mem_usage_accu += (Scalar)cur_usage;
		m_mem_usage_divisor += 1.0;

		size_t peak_usage = memutils::getPeakRSS();
		Scalar peak_mem = (Scalar)peak_usage;
		while (peak_mem > 1024.0 && peak_idx < (int)(sizeof(mem_units) / sizeof(char*))) { peak_mem /= 1024.0; peak_idx++; }

		Scalar avg_mem = m_mem_usage_accu / m_mem_usage_divisor;
		while (avg_mem > 1024.0 && cur_idx < (int)(sizeof(mem_units) / sizeof(char*))) { avg_mem /= 1024.0; cur_idx++; }

		std::cout << "Peak Mem Usage, " << peak_mem << mem_units[peak_idx] << ", Avg Mem Usage, " << avg_mem << mem_units[cur_idx] << std::endl;
	}

	void StrandImplicitManager::setupMeshHairCollisions(Scalar dt)
	{
		if (m_params.m_skipRodMeshCollisions || !m_strands.size())
			return;

		Timer tt("MeshHair", false, "controllers");
		//LoggingTimer<InfoStream> tt( "MeshHair", "controllers" );
		DebugStream(g_log, "") << "StrandImplicitManager::setup mesh/hair collisions";

		tt.restart("buildBVH");
		m_collisionDetector->buildBVH(false);
		m_cdTimings.buildBVH = tt.elapsed();

		tt.restart("findCollisions");
		EdgeFaceIntersection::s_doProximityDetection = true;
		// ignoreContinuousTime = false : CCD of vertex-face and edge-face (CCD of edge and 3 edges of the face)
		//     -> add VertexFaceCollision and EdgeFaceCollision to m_continuousTimeCollisions
		// ignoreProximity = false : edge-face intersection test (s_doProximityDetection = true) using position before unconstraint update
		//     -> add EdgeFaceIntersection to m_proximityCollisions
		m_collisionDetector->findCollisions(false, false); // set whether cd should do ctc for hairs, etc
		m_cdTimings.findCollisionsBVH = tt.elapsed();

		// We do CT collisions first in order to guess meshes normals signs as soon as possible
		//tt.restart( "continuous" );
		tt.restart("narrowPhase");
		// compact m_continuousTimeCollisions in ProximityCollision, and add these collisions to m_externalContacts
		doContinuousTimeDetection(dt);
		//tt.restart( "proximity" );
		// compact m_proximityCollisions in ProximityCollision, and add these collisions to m_externalContacts
		doProximityMeshHairDetection(dt);
		m_cdTimings.narrowPhase = tt.elapsed();

		tt.restart("buildBVH");
		m_collisionDetector->clear();
		m_cdTimings.buildBVH += tt.elapsed();
	}

	void StrandImplicitManager::doProximityMeshHairDetection(Scalar dt)
	{
		std::list<CollisionBase*>& collisionsList = m_collisionDetector->getProximityCollisions();

		unsigned nInt = 0;
		for (auto intersection = collisionsList.begin(); intersection != collisionsList.end();
			++intersection)
		{
			if (EdgeFaceIntersection * efi = dynamic_cast<EdgeFaceIntersection*>(*intersection))
			{
				EdgeProxy* edge = efi->getEdge();

				const unsigned strIdx = edge->getStrand().getGlobalIndex();
				const unsigned edgeIdx = edge->getVertexIndex();

				ProximityCollision edgeFaceCollision;

				if ((m_strands[strIdx]->isVertexFreezed(edgeIdx) && m_strands[strIdx]->isVertexFreezed(edgeIdx + 1)) || (m_strands[strIdx]->isVertexGoaled(edgeIdx) && m_strands[strIdx]->isVertexGoaled(edgeIdx + 1)))
					continue;

				edgeFaceCollision.normal = efi->getFaceNormal();
				edgeFaceCollision.mu = sqrt(
					efi->faceFrictionCoefficient()
					* edge->getStrand().collisionParameters().frictionCoefficient(
						edgeIdx));
				// we assume all edge-face are solid touching
				edgeFaceCollision.do_soc_solve = efi->doSOCSolve();
				edgeFaceCollision.adhesion = efi->faceAdhesionForce() * dt;
				edgeFaceCollision.yield = efi->faceYield() * dt;
				edgeFaceCollision.eta = efi->faceEta() * dt;
				edgeFaceCollision.power = efi->facePower();

				edgeFaceCollision.objects.second.globalIndex = -1;
				edgeFaceCollision.objects.second.vertex = efi->getFaceId();
				edgeFaceCollision.objects.second.freeVel = efi->getFaceVelocity(dt); //+ ContinuousTimeCollision::s_extraRadius * collision.normal ;

				if (addExternalContact(strIdx, edgeIdx, efi->getEdgeAbscissa(), edgeFaceCollision))
				{
					++nInt;
				}
			}
		}

		DebugStream(g_log, "") << "We found " << nInt << " edge/face proximity collisions";
	}

	void StrandImplicitManager::doContinuousTimeDetection(Scalar dt)
	{
		m_num_ct_hair_hair_col = 0;

		EdgeFaceIntersection::s_doProximityDetection = false;

		std::list<CollisionBase*>& collisionsList = m_collisionDetector->getContinuousTimeCollisions();

		TraceStream(g_log, "") << "Narrow phase before pruning: " << collisionsList.size() << " hits";

		if (collisionsList.empty())
		{
			TraceStream(g_log, "") << "No more collisions for this time step";
			return;
		}

		// In order to eliminate duplicates
		collisionsList.sort(compareCT);

		unsigned nInt = 0;

		CollisionBase* previous = NULL;
		for (auto collIt = collisionsList.begin(); collIt != collisionsList.end(); ++collIt)
		{
			if (previous && !compareCT(previous, *collIt)) // Therefore they are equal
			{
				continue;
			}
			previous = *collIt;

			ContinuousTimeCollision* const ctCollision = dynamic_cast<ContinuousTimeCollision*>(*collIt);
			if (!ctCollision)
				continue;

			ProximityCollision collision;
			ElasticStrand* const strand = ctCollision->getFirstStrand();
			const unsigned edgeIdx = ctCollision->getFirstVertex();

			collision.m_originalCTCollision = ctCollision;
			collision.normal = ctCollision->normal();

			if (FaceCollision * fCollision = dynamic_cast<FaceCollision*>(ctCollision)) // Assignment =
			{
				collision.mu = sqrt(
					fCollision->faceFrictionCoefficient()
					* strand->collisionParameters().frictionCoefficient(edgeIdx));

				// we assume all face collision are solid touching
				collision.do_soc_solve = fCollision->doSOCSolve();
				collision.adhesion = fCollision->faceAdhesionForce() * dt;
				collision.yield = fCollision->faceYield() * dt;
				collision.eta = fCollision->faceEta() * dt;
				collision.power = fCollision->facePower();
			}
			else
			{
				continue;
			}

			collision.objects.second.globalIndex = -1;

			const unsigned strIdx = strand->getGlobalIndex();
			const Vec3x offset = ctCollision->offset() / dt;

			if (VertexFaceCollision * vfCollision = dynamic_cast<VertexFaceCollision*>(ctCollision)) // Assignment =
			{
				if (strand->isVertexFreezed(edgeIdx) || strand->isVertexGoaled(edgeIdx))
					continue;

				collision.objects.second.vertex = vfCollision->face()->uniqueId();
				collision.objects.second.freeVel = vfCollision->meshVelocity(dt) + offset;

				// add collision to m_externalContacts, set object.first(freeVel = 0)
				if (addExternalContact(strIdx, edgeIdx, 0, collision))
				{
					++nInt;
				}
			}
			else if (EdgeFaceCollision * efCollision = dynamic_cast<EdgeFaceCollision*>(ctCollision)) // Assignment =
			{
				if ((strand->isVertexFreezed(edgeIdx) && strand->isVertexFreezed(edgeIdx + 1)) || (strand->isVertexGoaled(edgeIdx) && strand->isVertexGoaled(edgeIdx + 1)))
					continue;

				collision.objects.second.vertex = efCollision->faceEdgeId();
				collision.objects.second.freeVel = efCollision->meshVelocity(dt) + offset;

				if (addExternalContact(strIdx, edgeIdx, efCollision->abscissa(), collision))
				{
					++nInt;
				}
			}
		}

		DebugStream(g_log, "") << "We found " << nInt << " and " << m_num_ct_hair_hair_col << " continuous-time mesh/hair and hair/hair intersections";
	}

	bool StrandImplicitManager::addExternalContact(const unsigned strIdx, const unsigned edgeIdx,
		const Scalar abscissa, const ProximityCollision& externalContact)
	{
		TraceStream(g_log, "") << edgeIdx << " / " << abscissa << " / "
			<< externalContact.objects.second.freeVel << " / " << externalContact.normal << " / "
			<< externalContact.m_originalCTCollision;

		auto acceptCollision = [&](int sIdxP, int iP) {
			auto itr_cf = m_collision_free.find(std::pair<int, int>(sIdxP, iP));

			if (itr_cf != m_collision_free.end()) {
				const std::set<std::pair<int, int> >& free_set = itr_cf->second;
				if (free_set.find(std::pair<int, int>(-1, -1)) != free_set.end()) {
					return false;
				}
			}

			return true;
		};

		if (!acceptCollision(strIdx, edgeIdx) || !acceptCollision(strIdx, edgeIdx + 1))
			return false;

		// Discard collisions if their normal is almost parallel to the strand edge and would cause stretching
//        const int prevEdge = abscissa == 0. ? edgeIdx - 1 : edgeIdx;
//        const Vec3x edge = m_strands[strIdx]->getCurrentTangent( prevEdge );
//        if ( edge.dot( externalContact.normal ) > ALMOST_PARALLEL_COS ){
//            //            std::cout << "CULLING out external contact near at edgeIdx: " << edgeIdx << " because ALMOST PARALLEL COS " << std::endl;
//            //std::exit( EXIT_FAILURE );
//            return false;
//        }

		if (externalContact.do_soc_solve) {
			m_externalContacts[strIdx].push_back(externalContact);
			ProximityCollision& collision = m_externalContacts[strIdx].back();

			collision.objects.first.globalIndex = strIdx;
			collision.objects.first.vertex = edgeIdx;
			collision.objects.first.abscissa = abscissa;
			collision.objects.first.freeVel.setZero();
		}

		if (!m_params.m_skipFlowFrictions) {
			m_elasticExternalContacts[strIdx].push_back(externalContact);
			ProximityCollision& collision = m_elasticExternalContacts[strIdx].back();

			collision.objects.first.globalIndex = strIdx;
			collision.objects.first.vertex = edgeIdx;
			collision.objects.first.abscissa = abscissa;
			collision.objects.first.freeVel.setZero();
		}

		return true;
	}

	void StrandImplicitManager::setupHairHairCollisions(Scalar dt)
	{
		// hair proximity test based on spacial hash map
		// movable hair pair stored in m_mutualContacts
		// movable hair and freezed hair pair stored in m_externalContacts

		// do hair-hair setup basics and proceed to proximity collisions if requested
		Timer tt("HashMap", false, "update");
		//LoggingTimer<InfoStream> tt( "HashMap", "update" );

		if (m_params.m_skipRodRodCollisions)
			return;

		if (!m_hashMap)
		{
			m_hashMap = new SpatialHashMapT();
		}

		// Compute maximum number of vertices and min colliding radius
		unsigned maxNumVert = 0;
		Scalar meanRadius = 0.;
		Scalar maxEdgeLen = 0.;
		for (int i = 0; i < m_strands.size(); ++i)
		{
			const unsigned nv = m_strands[i]->getNumVertices();
			if (nv > maxNumVert)
			{
				maxNumVert = nv;
			}

			const Scalar rootRad = m_strands[i]->collisionParameters().selfCollisionsRadius(0);
			meanRadius += rootRad;
			maxEdgeLen = std::max(maxEdgeLen, m_strands[i]->getTotalRestLength() / nv);
		}
		m_hashMap->setCellSize(std::max(maxEdgeLen, meanRadius / m_strands.size()));

		m_hashMap->batchUpdate(m_strands, maxNumVert);

		m_cdTimings.updateHashMap = tt.elapsed();

		tt.restart("process");
		//tt.restart( "compute" );

		// compute will actually do nothing, except initializing result
		// The collisions will actually be retrived by batches of 10 objects at each call to result.next
		SpatialHashMapT::Result result(true, 10);
		m_hashMap->compute(result);

		unsigned nRough = 0, nExt = 0, nExtElastic = 0;

		Scalar contact_angle = 0.;

		if (m_fluidScriptingControllers.size() > 0 && m_fluidScriptingControllers[0]) {
			contact_angle = m_fluidScriptingControllers[0]->getContactAngle();
		}

		//tt.restart( "analyze" );

		// Processes batches of collision in parallel
		SpatialHashMapT::Result::Collisions collisions;

#pragma omp parallel private( collisions ) reduction( + : nRough, nExt )
		while (result.next(collisions))
		{

			const unsigned nColObj = collisions.size();

			std::vector<SpatialHashMapT::Result::Collisions::const_iterator> iters(nColObj);

			int i = 0;
			for (SpatialHashMapT::Result::Collisions::const_iterator first = collisions.begin();
				first != collisions.end(); ++first)
			{
				iters[i++] = first;
			}

			for (int itIdx = 0; itIdx < nColObj; ++itIdx)
			{
				SpatialHashMapT::Result::Collisions::const_iterator& first = iters[itIdx];
				ElasticStrand* sP = first->first;
				const CollisionParameters& cpP = sP->collisionParameters();

				if (sP->getParameters().collisionFree())
					continue;

				if (!cpP.createsSelfCollisions())
					continue;

				const int sIdxP = sP->getGlobalIndex();

				for (auto second = first->second.begin(); second != first->second.end(); ++second)
				{
					ElasticStrand* sQ = second->first;

					const CollisionParameters& cpQ = sQ->collisionParameters();
					if (!cpQ.createsSelfCollisions())
						continue;

					if (sQ->getParameters().collisionFree())
						continue;

					const int sIdxQ = sQ->getGlobalIndex();

					for (auto collision = second->second.begin(); collision != second->second.end();
						++collision)
					{
						int iP = collision->first;
						int iQ = collision->second;

						if ((sP == sQ && std::abs(iP - iQ) < 4) || !(iP && iQ))
							continue;

						auto itr_cf = m_collision_free.find(std::pair<int, int>(sIdxP, iP));
						if (itr_cf != m_collision_free.end()) {
							const std::set<std::pair<int, int> >& free_set = itr_cf->second;
							if (free_set.find(std::pair<int, int>(sIdxQ, iQ)) != free_set.end()) {
								continue;
							}
						}

						++nRough;

						Vec3x normal;
						Scalar s, t, d;
						Scalar adhesion_force;
						Scalar yield;
						Scalar eta;
						Scalar power;
						bool do_soc_solve = false;
						Scalar rel_vel(0.);
						// return false when sP intersects with sQ || they lay in the same line
						// compute interpolote rate s, t, distance(d) and normal
						// do_soc_solve = true when they are approaching
						if (!analyseRoughRodRodCollision(m_collisionDatabase, sP, sQ, iP, iQ, contact_angle, normal, s, t, d, adhesion_force, yield, eta, power, rel_vel, do_soc_solve))
						{
							continue;
						}

						bool acceptFirst = cpP.reactsToSelfCollisions() && (!(sP->isVertexFreezed(iP) || sP->isVertexGoaled(iP)) || (iP < sP->getNumVertices() - 2 && !(sP->isVertexFreezed(iP + 1) || sP->isVertexGoaled(iP + 1))));
						bool acceptSecond = cpQ.reactsToSelfCollisions() && (!(sQ->isVertexFreezed(iQ) || sQ->isVertexGoaled(iQ)) || (iQ < sP->getNumVertices() - 2 && !(sQ->isVertexFreezed(iQ + 1) || sQ->isVertexGoaled(iQ + 1))));

						// && -> Discard collisions on root immunity length
						// || -> make them as external objects
						if (!(acceptFirst || acceptSecond))
							continue;
						if (cpP.usesFakeLayering() && cpQ.usesFakeLayering())
						{
							if (!(acceptFirst && acceptSecond))
								continue;
						}


						ProximityCollision mutualContact;

						mutualContact.normal = normal;
						mutualContact.distance = d;
						mutualContact.relative_vel = rel_vel;
						mutualContact.do_soc_solve = do_soc_solve;
						mutualContact.mu = sqrt(cpP.frictionCoefficient(iP) * cpQ.frictionCoefficient(iQ));

						mutualContact.adhesion = adhesion_force * dt;
						mutualContact.yield = yield * dt;
						mutualContact.eta = eta * dt;
						mutualContact.power = power;

						mutualContact.objects.first.globalIndex = sP->getGlobalIndex();
						mutualContact.objects.first.vertex = iP;
						mutualContact.objects.first.abscissa = s;
						mutualContact.objects.first.freeVel.setZero();

						mutualContact.objects.second.globalIndex = sQ->getGlobalIndex();
						mutualContact.objects.second.vertex = iQ;
						mutualContact.objects.second.abscissa = t;
						mutualContact.objects.second.freeVel.setZero();

						// if accept both and approching: add to m_mutualContacts
						// if only accept one and approching: add to m_externalContacts

						if (acceptFirst && acceptSecond)
						{
							mutualContact.swapIfNecessary();
#pragma omp critical
							{
								// std::cout << "PX coll normal: " << mutualContact.normal << std::endl;
								// mutualContact.print( std::cout );
								if (mutualContact.do_soc_solve)
									m_mutualContacts.push_back(mutualContact);

								if (!m_params.m_skipFlowFrictions)
									m_elasticMutualContacts.push_back(mutualContact);
							}
						}
						else
						{

							if (mutualContact.do_soc_solve) {
								++nExt;
								makeExternalContact(mutualContact, acceptFirst);
							}

							if (!m_params.m_skipFlowFrictions) {
								++nExtElastic;
								makeElasticExternalContact(mutualContact, acceptFirst);
							}
						}
					}
				}
			}
		}


		DebugStream(g_log, "") << "Rough possible rod/rod collisions: " << nRough << ", real "
			<< (nExt + m_mutualContacts.size()) << ", total" << (nExtElastic + m_elasticMutualContacts.size());

		if (m_params.m_simulationManager_limitedMemory)
		{
			delete m_hashMap;
			m_hashMap = NULL;
		}
		else
		{
			m_hashMap->clear();
		}

		m_cdTimings.processHashMap = tt.elapsed();
	}

	void StrandImplicitManager::makeElasticExternalContact(ProximityCollision& externalContact,
		bool onFirstObject)
	{
		makeExternalContact(externalContact, onFirstObject, m_elasticExternalContacts);
	}

	void StrandImplicitManager::makeExternalContact(ProximityCollision& externalContact,
		bool onFirstObject)
	{
		makeExternalContact(externalContact, onFirstObject, m_externalContacts);
	}

	void StrandImplicitManager::makeExternalContact(ProximityCollision& externalContact, bool onFirstObject, std::vector<ProximityCollisions>& contacts)
	{
		int extObjId;
		if (onFirstObject)
		{
			extObjId = externalContact.objects.second.globalIndex;
			externalContact.objects.second.globalIndex = -1;
		}
		else
		{
			extObjId = externalContact.objects.first.globalIndex;
			externalContact.objects.first.globalIndex = -1;
		}

		// This will put the external object on c.cobjects.second
		externalContact.swapIfNecessary();

		const VecXx& velocities = m_steppers[extObjId]->velocities();
		const int iQ = externalContact.objects.second.vertex;
		externalContact.objects.second.vertex = -extObjId;
		const Scalar t = externalContact.objects.second.abscissa;

		externalContact.objects.second.freeVel = (1 - t) * velocities.segment<3>(4 * iQ)
			+ t * velocities.segment<3>(4 * iQ + 4);

#pragma omp critical
		{
			contacts[externalContact.objects.first.globalIndex].push_back(externalContact);
		}
	}

	void StrandImplicitManager::computeDeformationGradient(ProximityCollision::Object& object) const
	{
		m_strands[object.globalIndex]->getFutureState().computeDeformationGradient(object.vertex,
			object.abscissa,
			m_steppers[object.globalIndex]->velocities(),
			object.defGrad);
	}

	void StrandImplicitManager::setupDeformationBasis(ProximityCollision& collision) const
	{
		const ProximityCollision* oldCollision = m_collisionDatabase.find(collision);
		if (oldCollision)
		{
			collision.force = oldCollision->force; //Warm start
			collision.updateTransformationMatrix(oldCollision->transformationMatrix);
		}
		else
		{
			collision.generateTransformationMatrix();
		}

		computeDeformationGradient(collision.objects.first);
		if (collision.objects.second.globalIndex != -1)
		{
			computeDeformationGradient(collision.objects.second);
		}
	}

	void StrandImplicitManager::step_prepare(Scalar dt)
	{
		m_collisionDatabase.ageAll();
		for (int i = 0; i < m_externalContacts.size(); ++i)
		{
			m_externalContacts[i].clear();
		}
		for (int i = 0; i < m_elasticExternalContacts.size(); ++i)
		{
			m_elasticExternalContacts[i].clear();
		}

		// Execute the controllers to script meshes to the future time of this step
#pragma omp parallel for
		for (int i = 0;
			i < m_meshScriptingControllers.size(); ++i)
		{
			DebugStream(g_log, "") << "Executing controller number " << i;
			m_meshScriptingControllers[i]->setTime(m_time + dt);
			m_meshScriptingControllers[i]->execute(true); // Advance the mesh; compute level set if we do rod/mesh penalties
		}

	}

	void StrandImplicitManager::redo_step_dynamics(int total_num_substeps, int total_substep_id, Scalar substepDt)
	{
		DebugStream(g_log, "") << "Dynamics";

		std::vector< Scalar > residuals(m_strands.size(), 1e+99);

#pragma omp parallel for
		for (int i = 0; i < m_strands.size(); i++)
		{
			m_steppers[i]->rewind();
			m_steppers[i]->stepFlowData();
			m_steppers[i]->updateAdditionalInertia();
		}

		int hair_subSteps = std::max(1, (int)ceil((Scalar)m_params.m_rodSubSteps / (Scalar)total_num_substeps));

		for (int k = 0; k < hair_subSteps; ++k) {
			std::cout << "start rod substep " << k << std::endl;

			std::vector< unsigned char > passed(m_strands.size(), false);

			while (true) {
#pragma omp parallel for
				for (int i = 0; i < m_strands.size(); i++) {
					if (!passed[i]) {
						m_steppers[i]->startSubstep(k, substepDt / hair_subSteps, 1.0 / hair_subSteps);
						m_steppers[i]->prepareDynamics();
						m_steppers[i]->prepareSolveNonlinear();
					}
				}

				std::vector< int > all_done(m_strands.size(), false);

				int iter = 0;
				while (true) {
#pragma omp parallel for
					for (int i = 0; i < m_strands.size(); i++)
					{
						if (!passed[i] && !all_done[i]) {
							m_steppers[i]->prepareNewtonIteration();
							all_done[i] = m_steppers[i]->performNewtonIteration();
						}
					}

					bool done = true;
					for (int i = 0; i < m_strands.size(); i++)
						if (!passed[i])
							done = done && all_done[i];

					// std::cout << "step dynamics iter: " << iter << std::endl;
					++iter;

					if (done) break;
				}

				std::cout << "redo step dynamics total iter: " << iter << std::endl;

#pragma omp parallel for
				for (int i = 0; i < m_strands.size(); i++)
				{
					if (!passed[i])
						passed[i] = m_steppers[i]->postSolveNonlinear();
				}

				// check if all passed
				bool all_passed = true;

				for (int i = 0; i < (int)m_strands.size(); i++) {
					all_passed = all_passed && passed[i];

					if (!passed[i]) {
						std::cout << "Strand " << i << " failed! Redo with " << m_steppers[i]->getStretchMultiplier() << std::endl;
					}
				}

				if (all_passed)
					break;
			}

			if (k == hair_subSteps - 1) {
				// recover at the last substep
#pragma omp parallel for
				for (int i = 0; i < (int)m_strands.size(); i++)
				{
					m_steppers[i]->update();
					m_steppers[i]->recoverFromBeginning();
					residuals[i] = m_steppers[i]->getNewtonResidual();
				}
			}
			else {
#pragma omp parallel for
				for (int i = 0; i < (int)m_strands.size(); i++)
				{
					m_steppers[i]->update();
					m_steppers[i]->updateRodAccelerationAndVelocity();
					residuals[i] = m_steppers[i]->getNewtonResidual();
				}
			}

			if (m_strands.size())
				residualStats("redo_step_dynamics", residuals);
		}

		// recover stepper Dt
#pragma omp parallel for
		for (int i = 0; i < (int)m_strands.size(); i++)
		{
			m_steppers[i]->setDt(substepDt);
			m_steppers[i]->setFraction(1.0);
			m_steppers[i]->updateRodAcceleration();
		}
	}

	void StrandImplicitManager::step_dynamics(int total_num_substeps, int total_substep_id, Scalar substepDt)
	{
		DebugStream(g_log, "") << "Dynamics";

		std::vector< Scalar > residuals(m_strands.size(), 1e+99);

		//        std::cout << "[step_dynamics: 0]" << std::endl;
		// Dynamics system assembly
#pragma omp parallel for
		for (int i = 0; i < (int)m_strands.size(); i++)
		{
			m_steppers[i]->initStepping(substepDt);

			if (m_params.m_solveLiquids) {
				m_steppers[i]->backtrackFlowData();
				m_steppers[i]->updateAdditionalInertia();
			}
		}

		int hair_subSteps = std::max(1, (int)ceil((Scalar)m_params.m_rodSubSteps / (Scalar)total_num_substeps));

		for (int k = 0; k < hair_subSteps; ++k) {
			std::cout << "start rod substep " << k << " with " << (substepDt / hair_subSteps) << std::endl;

			std::vector< unsigned char > passed(m_strands.size(), false);
			while (true) {
#pragma omp parallel for
				for (int i = 0; i < (int)m_strands.size(); i++)
				{
					if (!passed[i]) {
						m_steppers[i]->startSubstep(k, substepDt / hair_subSteps, 1.0 / hair_subSteps);
						m_steppers[i]->prepareDynamics();
						m_steppers[i]->prepareSolveNonlinear();
					}
				}

				//                std::cout << "[step_dynamics: 1]" << std::endl;

				std::vector< int > all_done(m_strands.size(), false);

				int iter = 0;
				while (true) {
#pragma omp parallel for
					for (int i = 0; i < (int)m_strands.size(); i++)
					{
						if (!passed[i] && !all_done[i]) {
							m_steppers[i]->prepareNewtonIteration();
							all_done[i] = m_steppers[i]->performNewtonIteration();
						}
					}

					bool done = true;
					for (int i = 0; i < (int)m_strands.size(); i++) {
						if (!passed[i])
							done = done && all_done[i];
					}

					// std::cout << "step dynamics iter: " << iter << std::endl;
					++iter;

					if (done) break;
				}

				std::cout << "step dynamics total iter: " << iter << std::endl;

#pragma omp parallel for
				for (int i = 0; i < (int)m_strands.size(); i++)
				{
					if (!passed[i])
						passed[i] = m_steppers[i]->postSolveNonlinear();
				}

				// check if all passed
				bool all_passed = true;

				for (int i = 0; i < (int)m_strands.size(); i++) {
					all_passed = all_passed && passed[i];

					if (!passed[i]) {
						std::cout << "Strand " << i << " failed! Redo with " << m_steppers[i]->getStretchMultiplier() << std::endl;
					}
				}

				if (all_passed)
					break;
			}


			if (k == hair_subSteps - 1) {
				// recover at the last substep
#pragma omp parallel for
				for (int i = 0; i < (int)m_strands.size(); i++)
				{
					m_steppers[i]->update();
					m_steppers[i]->recoverFromBeginning();
					residuals[i] = m_steppers[i]->getNewtonResidual();
				}
			}
			else {
#pragma omp parallel for
				for (int i = 0; i < (int)m_strands.size(); i++)
				{
					m_steppers[i]->update();
					m_steppers[i]->updateRodAccelerationAndVelocity();
					residuals[i] = m_steppers[i]->getNewtonResidual();
				}
			}

			if (m_strands.size())
				residualStats("step_dynamics", residuals);
		}

		// recover stepper Dt
#pragma omp parallel for
		for (int i = 0; i < (int)m_strands.size(); i++)
		{
			m_steppers[i]->setDt(substepDt);
			m_steppers[i]->setFraction(1.0);
			m_steppers[i]->updateRodAcceleration();

			if (m_params.m_solveLiquids) {
				m_steppers[i]->stepFlowAdvForce();
			}
		}
	}

	static const unsigned maxObjForOuterParallelism = 8 * omp_get_max_threads();

	void StrandImplicitManager::step_processCollisions(Scalar dt)
	{
		DebugStream(g_log, "") << " Postprocessing collisions ";

		// here we create the "penalty" collisions
		// 1. prune mutual contact
		//     a. random prune based on distance gauss and sort with distance
		//     b. accept the first maxNumCollisionsPerEdge collision 
		// 2. convert some contact to external contact (m_nonSPD ??)
		// 3. construct collision group by bfs
		// -> result stored in m_collidingGroups and m_collidingGroupsIdx
		computeCollidingGroups(m_mutualContacts, dt, false);
		computeCollidingGroups(m_elasticMutualContacts, dt, true);

		// construct 18 cells for every edge and extract one contact per cell based on their reletive velocity
		if (m_params.m_pruneExternalCollisions)
		{
			pruneExternalCollisions(m_externalContacts);
			pruneExternalCollisions(m_elasticExternalContacts);
		}

		// Deformation gradients at constraints
		unsigned nExternalContacts = 0;
		unsigned nElasticExternalContacts = 0;
#pragma omp parallel for reduction ( + : nExternalContacts,nElasticExternalContacts )
		for (int i = 0; i < (int)m_strands.size(); i++)
		{
			if (m_params.m_useDeterministicSolver && !m_params.m_pruneExternalCollisions)
			{
				std::sort(m_externalContacts[i].begin(), m_externalContacts[i].end());
				std::sort(m_elasticExternalContacts[i].begin(), m_elasticExternalContacts[i].end());
			}
			for (unsigned k = 0; k < m_externalContacts[i].size(); ++k)
			{
				setupDeformationBasis(m_externalContacts[i][k]);
			}
			for (unsigned k = 0; k < m_elasticExternalContacts[i].size(); ++k)
			{
				setupDeformationBasis(m_elasticExternalContacts[i][k]);
			}

			nExternalContacts += m_externalContacts[i].size();
			nElasticExternalContacts += m_elasticExternalContacts[i].size();
		}
		CopiousStream(g_log, "") << "Number of external contacts: " << nExternalContacts;
		CopiousStream(g_log, "") << "Number of elastic external contacts: " << nElasticExternalContacts;
		m_statExternalContacts = nExternalContacts;

#pragma omp parallel for
		for (int i = 0; i < (int)m_collidingGroups.size(); i++)
		{
			CollidingGroup& cg = m_collidingGroups[i];

			if (cg.first.size() < maxObjForOuterParallelism)
			{
				for (unsigned k = 0; k < cg.second.size(); ++k)
				{
					setupDeformationBasis(cg.second[k]);
				}
			}
		}

		for (std::vector<CollidingGroup>::size_type i = 0; i < m_collidingGroups.size(); i++)
		{
			CollidingGroup& cg = m_collidingGroups[i];

			if (cg.first.size() >= maxObjForOuterParallelism)
			{
#pragma omp parallel for
				for (int k = 0; k < (int)cg.second.size(); ++k)
				{
					setupDeformationBasis(cg.second[k]);
				}
			}
		}

#pragma omp parallel for
		for (int i = 0; i < (int)m_elasticCollidingGroups.size(); i++)
		{
			CollidingGroup& cg = m_elasticCollidingGroups[i];

			if (cg.first.size() < maxObjForOuterParallelism)
			{
				for (unsigned k = 0; k < (int)cg.second.size(); ++k)
				{
					setupDeformationBasis(cg.second[k]);
				}
			}
		}

		for (std::vector<CollidingGroup>::size_type i = 0; i < m_elasticCollidingGroups.size(); i++)
		{
			CollidingGroup& cg = m_elasticCollidingGroups[i];

			if (cg.first.size() >= maxObjForOuterParallelism)
			{
#pragma omp parallel for
				for (int k = 0; k < (int)cg.second.size(); ++k)
				{
					setupDeformationBasis(cg.second[k]);
				}
			}
		}
	}

	void StrandImplicitManager::residualStats(const std::string& name, const std::vector< Scalar >& residuals)
	{
		using namespace boost::accumulators;
		typedef accumulator_set<Scalar, stats<tag::mean, tag::variance> > AccType;

		AccType acc;

		Scalar res_min = 1e+99;
		Scalar res_max = 0.0;

		for (const Scalar& s : residuals)
		{
			if (s < 0.0) continue;

			acc(s);
			res_min = std::min(s, res_min);
			res_max = std::max(s, res_max);
		}

		Scalar m = mean(acc);
		Scalar var = variance(acc);

		std::cout << "[" << name << " statistics: mean " << m << ", variance " << var << ", min " << res_min << ", max " << res_max << "]" << std::endl;
	}

	void StrandImplicitManager::step_solveFlowFrictions(int total_num_substeps, int total_substep_id)
	{
		if (m_params.m_skipFlowFrictions)
			return;

		DebugStream(g_log, "") << " Solving ";
		// m_contactProblemsStats.clear(); //DK: [stats]

		// Dynamics solve

		std::vector< Scalar > residuals(m_elasticCollidingGroups.size(), 1e+99);
		std::vector< Scalar > newton_iters(m_elasticCollidingGroups.size(), 0.);
		std::vector< Scalar > newton_residuals(m_strands.size(), -1.0);

#pragma omp parallel for
		for (int i = 0; i < (int)m_elasticCollidingGroups.size(); ++i)
		{
			if (m_elasticCollidingGroups[i].first.size() <= maxObjForOuterParallelism)
			{
				int iters = 0;
				residuals[i] = solveCollidingGroup(m_elasticCollidingGroups[i], m_elasticExternalContacts, false, true, false, false, newton_residuals, iters, total_num_substeps, total_substep_id);
				newton_iters[i] = iters;
			}
		}

		for (int i = 0; i < (int)m_elasticCollidingGroups.size(); ++i)
		{
			if (m_elasticCollidingGroups[i].first.size() > maxObjForOuterParallelism)
			{
				int iters = 0;
				residuals[i] = solveCollidingGroup(m_elasticCollidingGroups[i], m_elasticExternalContacts, false, true, false, false, newton_residuals, iters, total_num_substeps, total_substep_id);
				newton_iters[i] = iters;
			}
		}

		if (m_elasticCollidingGroups.size()) {
			residualStats(std::string("Flow Colliding Group So-Bogus"), residuals);
		}

		std::vector< int > all_done(m_strands.size(), false);

		std::vector< Scalar > residuals_single(m_strands.size(), -1.);
		std::vector< Scalar > newton_iters_single(m_strands.size(), -1.);
		std::vector< Scalar > newton_residuals_single(m_strands.size(), -1.0);

		int count = 0;
#pragma omp parallel for reduction(+:count)
		for (int i = 0; i < (int)m_strands.size(); i++)
		{
			if (m_elasticCollidingGroupsIdx[i] == -1 && needsElasticExternalSolve(i))
			{
				int iters = 0;
				residuals_single[i] = solveSingleObject(m_elasticExternalContacts, i, false, true, false, false, newton_residuals_single, iters, total_num_substeps, total_substep_id);
				newton_iters_single[i] = iters;

				count++;
			}
		}

		if (count) {
			residualStats(std::string("Single So-Bogus"), residuals_single);
		}

		Scalar maxWI = 0.;
		int maxWI_idx = -1;
		int maxWI_subidx = -1;

		for (int i = 0; i < (int)m_steppers.size(); i++)
		{
			int subidx = -1;
			const Scalar Wi = m_steppers[i]->maxAdditionalImpulseNorm(subidx);
			//            maxWI = std::max(maxWI, Wi);
			if (Wi > maxWI) {
				maxWI = Wi;
				maxWI_idx = i;
				maxWI_subidx = subidx;
			}
		}

		std::cout << "Max WI (Elastic): " << (maxWI / m_dt) << " @ " << maxWI_idx << ", " << maxWI_subidx << std::endl;
	}

	// DK: solve all collisions and then finalize (relax theta's and accept state update).
	void StrandImplicitManager::step_solveCollisions(int total_num_substeps, int total_substep_id)
	{
		DebugStream(g_log, "") << " Solving ";
		// m_contactProblemsStats.clear(); //DK: [stats]

		// Dynamics solve

		std::vector< Scalar > residuals(m_collidingGroups.size(), 1e+99);
		std::vector< Scalar > newton_iters(m_collidingGroups.size(), 0.);
		std::vector< Scalar > newton_residuals(m_strands.size(), -1.0);

#pragma omp parallel for
		for (int i = 0; i < (int)m_collidingGroups.size(); ++i)
		{
			if (m_collidingGroups[i].first.size() <= maxObjForOuterParallelism)
			{
				int iters = 0;
				residuals[i] = solveCollidingGroup(m_collidingGroups[i], m_externalContacts, false, false, true, false, newton_residuals, iters, total_num_substeps, total_substep_id);
				newton_iters[i] = iters;
			}
		}

		for (int i = 0; i < (int)m_collidingGroups.size(); ++i)
		{
			if (m_collidingGroups[i].first.size() > maxObjForOuterParallelism)
			{
				int iters = 0;
				residuals[i] = solveCollidingGroup(m_collidingGroups[i], m_externalContacts, false, false, true, false, newton_residuals, iters, total_num_substeps, total_substep_id);
				newton_iters[i] = iters;
			}
		}

		if (m_params.m_useAdditionalExternalFailSafe) {
			// redo it again without mutual collisions
#pragma omp parallel for
			for (int i = 0; i < (int)m_collidingGroups.size(); ++i)
			{
				if (m_collidingGroups[i].first.size() <= maxObjForOuterParallelism)
				{
					int iters = 0;
					residuals[i] = solveCollidingGroup(m_collidingGroups[i], m_externalContacts, false, false, true, true, newton_residuals, iters, total_num_substeps, total_substep_id);
					newton_iters[i] = iters;
				}
			}

			for (int i = 0; i < (int)m_collidingGroups.size(); ++i)
			{
				if (m_collidingGroups[i].first.size() > maxObjForOuterParallelism)
				{
					int iters = 0;
					residuals[i] = solveCollidingGroup(m_collidingGroups[i], m_externalContacts, false, false, true, true, newton_residuals, iters, total_num_substeps, total_substep_id);
					newton_iters[i] = iters;
				}
			}
		}

		if (m_collidingGroups.size()) {
			residualStats(std::string("Colliding Group So-Bogus"), residuals);
			if (m_params.m_useNonlinearContacts) {
				residualStats(std::string("Colliding Group Newton Iters"), newton_iters);
				residualStats(std::string("Colliding Group Newton Residual"), newton_residuals);
			}
		}

		std::vector< int > all_done(m_strands.size(), false);

		std::vector< Scalar > residuals_single(m_strands.size(), -1.);
		std::vector< Scalar > newton_iters_single(m_strands.size(), -1.);
		std::vector< Scalar > newton_residuals_single(m_strands.size(), -1.0);

		int count = 0;
#pragma omp parallel for reduction(+:count)
		for (int i = 0; i < (int)m_strands.size(); i++)
		{
			if (m_collidingGroupsIdx[i] == -1 && needsExternalSolve(i))
			{
				int iters = 0;
				residuals_single[i] = solveSingleObject(m_externalContacts, i, false, false, true, false, newton_residuals_single, iters, total_num_substeps, total_substep_id);
				newton_iters_single[i] = iters;

				count++;
			}
		}

		if (count) {
			residualStats(std::string("Single So-Bogus"), residuals_single);
			if (m_params.m_useNonlinearContacts) {
				residualStats(std::string("Single Newton Iters"), newton_iters_single);
				residualStats(std::string("Single Newton Residual"), newton_residuals_single);
			}
		}

		Scalar maxWI = 0.;
		int maxWI_idx = -1;
		int maxWI_subidx = -1;

		for (int i = 0; i < (int)m_steppers.size(); i++)
		{
			int subidx = -1;
			const Scalar Wi = m_steppers[i]->maxAdditionalImpulseNorm(subidx);
			//            maxWI = std::max(maxWI, Wi);
			if (Wi > maxWI) {
				maxWI = Wi;
				maxWI_idx = i;
				maxWI_subidx = subidx;
			}
		}

		std::cout << "Max WI: " << (maxWI / m_dt) << " @ " << maxWI_idx << ", " << maxWI_subidx << std::endl;

#pragma omp parallel for
		for (int i = 0; i < (int)m_strands.size(); i++)
		{
			m_steppers[i]->finalize();
		}
	}

	bool StrandImplicitManager::needsExternalSolve(unsigned strandIdx) const
	{
		return !m_externalContacts[strandIdx].empty();
	}

	bool StrandImplicitManager::needsElasticExternalSolve(unsigned strandIdx) const
	{
		return !m_elasticExternalContacts[strandIdx].empty();
	}

	bool StrandImplicitManager::assembleBogusFrictionProblem(CollidingGroup& collisionGroup,
		bogus::MecheFrictionProblem& mecheProblem,
		std::vector<ProximityCollisions>& externalContacts,
		std::vector<unsigned>& globalIds,
		std::vector<ProximityCollision*>& colPointers, VecXx& vels, VecXx& worldImpulses, VecXx& impulses, VecXx& adhesions, VecXx& filters,
		VecXu& startDofs, VecXu& nDofs, int& numSubSys, bool herschelBulkleyProblem, bool ignoreMutualCollision)
	{
		Timer tt("solver", false, "assemble");

		unsigned nContacts = ignoreMutualCollision ? 0 : collisionGroup.second.size();

		unsigned nMutualContacts = nContacts;

		std::vector<unsigned> nndofs;
		unsigned nSubsystems = collisionGroup.first.size();
		numSubSys = nSubsystems;
		globalIds.reserve(nSubsystems);

		nndofs.resize(nSubsystems);
		nDofs.resize(nSubsystems);
		startDofs.resize(nSubsystems);

		unsigned dofCount = 0;
		unsigned subCount = 0;

		for (IndicesMap::const_iterator it = collisionGroup.first.begin(); it != collisionGroup.first.end(); ++it)
		{ // Computes the number of DOFs per strand and the total number of contacts
			startDofs[subCount] = dofCount;
			const unsigned sIdx = it->first;
			globalIds.push_back(sIdx);
			nDofs[subCount] = m_steppers[sIdx]->velocities().rows();
			nndofs[subCount] = m_steppers[sIdx]->velocities().rows();
			nContacts += externalContacts[sIdx].size();
			dofCount += m_steppers[sIdx]->velocities().rows();
			++subCount;
		}
		unsigned nExternalContact = nContacts - nMutualContacts;

		//        std::cout << "[assemble 2]" << std::endl;
#pragma omp parallel for
		for (int i = 0; i < (int)globalIds.size(); ++i)
		{ // Prepare (rewind) the steppers
			ImplicitStepper* stepper = m_steppers[globalIds[i]];
			stepper->rewind();
		}

		colPointers.resize(nContacts, NULL);

		std::vector < strandsim::SymmetricBandMatrixSolver<double, 10>* > MassMat;
		MassMat.resize(nSubsystems);

		VecXx forces(dofCount);

		vels.resize(dofCount);
		worldImpulses.resize(dofCount);
		impulses.resize(nContacts * 3);

		worldImpulses.setZero();
		vels.setZero();
		impulses.setZero();

		// we don't use adhesion for the frictional directions,
		// but we allocate their space here for computational easiness
		adhesions.resize(nContacts * 3);

		VecXx mu(nContacts);
		VecXx yields(nContacts);
		VecXx etas(nContacts);
		VecXx powers(nContacts);

		filters.resize(nContacts);

		std::vector < Eigen::Matrix< double, 3, 3 > > E;
		E.resize(nContacts);

		VecXx u_frees(nContacts * 3);

		std::vector<int> ObjA(nContacts);
		std::vector<int> ObjB(nContacts);

		std::vector < SparseRowMatx* > H_0;
		std::vector < SparseRowMatx* > H_1;
		H_0.resize(nContacts);
		H_1.resize(nContacts);

		unsigned objectId = 0, collisionId = 0, currDof = 0;
		bool oneNonSPD = false;

		// Setting up objects and adding external constraints
		for (IndicesMap::const_iterator it = collisionGroup.first.begin();
			it != collisionGroup.first.end(); ++it)
		{
			const unsigned sIdx = it->first;
			ImplicitStepper& stepper = *m_steppers[sIdx];

			if (stepper.notSPD())
				oneNonSPD = true;

			if (!m_params.m_useImpulseMethod)
			{
				strandsim::JacobianSolver* M = &stepper.linearSolver();
				MassMat[objectId++] = M;

				forces.segment(currDof, stepper.rhs().size()) = -stepper.rhs();
				currDof += stepper.rhs().size();
			}
			else
			{
				// Pass a "pure" mass matrix - impulse problem
				strandsim::JacobianSolver* M = &stepper.massMatrixLinearSolver();
				MassMat[objectId++] = M;

				forces.segment(currDof, stepper.impulse_rhs().size()) = -stepper.impulse_rhs();
				currDof += stepper.impulse_rhs().size();
			}

			ProximityCollisions& externalCollisions = externalContacts[sIdx];

			for (int i = 0; i < (int)externalCollisions.size(); ++i)
			{
				ProximityCollision& c = externalCollisions[i];
				const Scalar frictionCoeff = c.mu;

				mu[collisionId] = frictionCoeff;
				E[collisionId] = c.transformationMatrix;
				u_frees.segment<3>((collisionId) * 3) = c.objects.first.freeVel - c.objects.second.freeVel;
				ObjA[collisionId] = (int)it->second;
				ObjB[collisionId] = -1;
				filters[collisionId] = m_steppers[c.objects.first.globalIndex]->getStrand().collisionParameters().m_impulseMaxNorm * m_dt;
				yields[collisionId] = c.yield;
				etas[collisionId] = c.eta;
				powers[collisionId] = c.power;
				H_0[collisionId] = c.objects.first.defGrad;
				H_1[collisionId] = NULL;
				impulses.segment<3>((collisionId) * 3) = c.force;
				adhesions.segment<3>((collisionId) * 3) = Vec3x(herschelBulkleyProblem ? 0.0 : c.adhesion, 0., 0.);
				colPointers[collisionId++] = &c;
				// std::cout << "Col passed into SoBogus: " << std::endl;
				// c.print( std::cout );
			}
		}

		if (!ignoreMutualCollision) {
#pragma omp parallel for
			for (int i = 0; i < (int)collisionGroup.second.size(); ++i)
			{
				// Setting up mutual constraints
				// Solid touching
				ProximityCollision& collision = collisionGroup.second[i];
				const int oId1 = collisionGroup.first.find(collision.objects.first.globalIndex)->second;
				const int oId2 = collisionGroup.first.find(collision.objects.second.globalIndex)->second;
				const Scalar frictionCoeff = oneNonSPD ? 0. : collision.mu;
				mu[collisionId + i] = frictionCoeff;
				E[collisionId + i] = collision.transformationMatrix;
				u_frees.segment<3>((collisionId + i) * 3) = collision.objects.first.freeVel - collision.objects.second.freeVel;
				ObjA[collisionId + i] = oId1;
				ObjB[collisionId + i] = oId2;
				filters[collisionId + i] = m_steppers[collision.objects.first.globalIndex]->getStrand().collisionParameters().m_impulseMaxNorm * m_dt;
				yields[collisionId + i] = collision.yield;
				etas[collisionId + i] = collision.eta;
				powers[collisionId + i] = collision.power;
				H_0[collisionId + i] = collision.objects.first.defGrad;
				H_1[collisionId + i] = collision.objects.second.defGrad;
				impulses.segment<3>((collisionId + i) * 3) = collision.force;
				adhesions.segment<3>((collisionId + i) * 3) = Vec3x(herschelBulkleyProblem ? 0.0 : collision.adhesion, 0., 0.);
				colPointers[collisionId + i] = &collision;
			}
			assert(collisionId + collisionGroup.second.size() == nContacts);
		}

		m_solverStat.m_assembleTime += tt.elapsed();
		mecheProblem.fromPrimal(nSubsystems, nndofs, MassMat, forces, adhesions, filters,
			nContacts, mu, yields, etas, powers, E, u_frees, &ObjA[0], &ObjB[0], H_0, H_1, m_params.m_useImpulseMethod);

		return true;
	}

	int StrandImplicitManager::postProcessBogusFrictionProblem(bool solveDryFrictions, CollidingGroup& collisionGroup,
		const bogus::MecheFrictionProblem& mecheProblem, const std::vector<unsigned>& globalIds,
		const std::vector<ProximityCollision*>& colPointers, VecXx& vels, VecXx& worldImpulses, VecXx& impulses,
		VecXu& startDofs, VecXu& nDofs, std::vector< Scalar >& newton_residuals, int total_num_substeps, int total_substep_id)
	{
		int iter = 0;
		assert(globalIds.size() == startDofs.size());
		assert(globalIds.size() == nDofs.size());

		m_globalIds.clear();
		m_globalIds = globalIds;

		// here we need complete Newton solve to ensure stability
#pragma omp parallel for
		for (int i = 0; i < globalIds.size(); ++i)
		{
			const unsigned sIdx = globalIds[i];
			const unsigned subSystem = collisionGroup.first.find(sIdx)->second;
			m_steppers[sIdx]->additionalImpulses() += worldImpulses.segment(startDofs[subSystem], nDofs[subSystem]);
		}

		//        std::cout << "[PPBFP 0]" << std::endl;

		if (solveDryFrictions)
		{
			if (m_params.m_useNonlinearContacts) {
				//                std::cout << "[PPBFP 1]" << std::endl;
#pragma omp parallel for
				for (int i = 0; i < (int)globalIds.size(); ++i)
				{
					const unsigned sIdx = globalIds[i];
					m_steppers[sIdx]->updateAdditionalInertia();
				}

				int hair_subSteps = std::max(1, (int)ceil((Scalar)m_params.m_rodSubSteps / (Scalar)total_num_substeps));

				//                std::cout << "[PPBFP 2]" << std::endl;
				for (int k = 0; k < hair_subSteps; ++k) {
					//                    std::cout << "start rod substep " << k << std::endl;

					std::vector< unsigned char > passed(globalIds.size(), false);

					//                    std::cout << "[PPBFP 21]" << std::endl;

					while (true) {
#pragma omp parallel for
						for (int i = 0; i < (int)globalIds.size(); ++i) {
							if (!passed[i]) {
								const unsigned sIdx = globalIds[i];
								const unsigned subSystem = collisionGroup.first.find(sIdx)->second;
								m_steppers[sIdx]->startSubstep(k, m_dt / hair_subSteps, 1.0 / hair_subSteps);
								m_steppers[sIdx]->prepareDynamics();
								if (k == 0)
									m_steppers[sIdx]->newVelocities() = vels.segment(startDofs[subSystem], nDofs[subSystem]);
								m_steppers[sIdx]->prepareSolveNonlinear();
							}
						}

						std::vector< int > all_done(globalIds.size(), false);

						while (true) {
#pragma omp parallel for
							for (int i = 0; i < (int)globalIds.size(); i++)
							{
								if (!passed[i] && !all_done[i]) {
									const unsigned sIdx = globalIds[i];

									m_steppers[sIdx]->prepareNewtonIteration();
									all_done[i] = m_steppers[sIdx]->performNewtonIteration();
								}
							}

							bool done = true;
							for (int i = 0; i < (int)globalIds.size(); i++)
								if (!passed[i])
									done = done && all_done[i];

							// std::cout << "step dynamics iter: " << iter << std::endl;
							++iter;

							if (done) break;
						}

#pragma omp parallel for
						for (int i = 0; i < (int)globalIds.size(); i++)
						{
							if (!passed[i]) {
								const unsigned sIdx = globalIds[i];
								passed[i] = m_steppers[sIdx]->postSolveNonlinear();
							}
						}

						// check if all passed
						bool all_passed = true;

						for (int i = 0; i < (int)globalIds.size(); i++) {
							all_passed = all_passed && passed[i];

							if (!passed[i]) {
								std::cout << "Strand " << globalIds[i] << " failed! Redo with " << m_steppers[globalIds[i]]->getStretchMultiplier() << std::endl;
							}
						}

						if (all_passed)
							break;
					}

					//                    std::cout << "[PPBFP 22]" << std::endl;

					if (k == hair_subSteps - 1) {
						// recover at the last substep
#pragma omp parallel for
						for (int i = 0; i < (int)globalIds.size(); i++)
						{
							const unsigned sIdx = globalIds[i];
							m_steppers[sIdx]->update();
							m_steppers[sIdx]->recoverFromBeginning();
							newton_residuals[sIdx] = m_steppers[sIdx]->getNewtonResidual();
						}
					}
					else {
#pragma omp parallel for
						for (int i = 0; i < (int)globalIds.size(); i++)
						{
							const unsigned sIdx = globalIds[i];
							m_steppers[sIdx]->update();
							m_steppers[sIdx]->updateRodAccelerationAndVelocity();
							newton_residuals[sIdx] = m_steppers[sIdx]->getNewtonResidual();
						}
					}

					//                    std::cout << "[PPBFP 22]" << std::endl;
				}
				//                std::cout << "[PPBFP 3]" << std::endl;
				// recover stepper Dt
#pragma omp parallel for
				for (int i = 0; i < (int)globalIds.size(); i++)
				{
					const unsigned sIdx = globalIds[i];
					m_steppers[sIdx]->setDt(m_dt);
					m_steppers[sIdx]->setFraction(1.0);
					m_steppers[sIdx]->updateRodAcceleration();

					// must perform this to clean up RHS and LHS for possibly future use
					m_steppers[sIdx]->solveLinear();
				}

				//                std::cout << "[PPBFP 4]" << std::endl;
			}
			else {
				for (int i = 0; i < (int)globalIds.size(); ++i)
				{
					const unsigned sIdx = globalIds[i];
					const unsigned subSystem = collisionGroup.first.find(sIdx)->second;
					m_steppers[sIdx]->newVelocities() = vels.segment(startDofs[subSystem], nDofs[subSystem]);
					m_steppers[sIdx]->updateRHSwithImpulse(m_steppers[sIdx]->additionalImpulses());
					m_steppers[sIdx]->update(true);
				}
			}
		}
		else {
			// only update rhs
#pragma omp parallel for
			for (int i = 0; i < (int)globalIds.size(); ++i)
			{
				const unsigned sIdx = globalIds[i];
				const unsigned subSystem = collisionGroup.first.find(sIdx)->second;
				m_steppers[sIdx]->newVelocities() = vels.segment(startDofs[subSystem], nDofs[subSystem]);
				m_steppers[sIdx]->updateRHSwithImpulse(m_steppers[sIdx]->additionalImpulses());
				m_steppers[sIdx]->update(true);
			}
		}

		//        std::cout << "[PPBFP 5]" << std::endl;

		if (!m_params.m_simulationManager_limitedMemory)
		{ // If we are low on memory, do not bother storing collisions
			for (int i = 0; i < colPointers.size(); ++i)
			{
				if (!colPointers[i]) continue;

				ProximityCollision& col = *colPointers[i];
				col.force = impulses.segment<3>(i * 3); // ??? Missing Adhesion forces
				// std::cout << "impulse[" << i << "]: " << impulses.segment<3>(i) << std::endl;
				m_collisionDatabase.insert(col);
			}
		}

		//        std::cout << "[PPBFP 6]" << std::endl;

		return iter;
	}

	Scalar StrandImplicitManager::solveBogusFrictionProblem(bogus::MecheFrictionProblem& mecheProblem,
		const std::vector<unsigned>& globalIds, bool asFailSafe, bool herschelBulkleyProblem, bool doFrictionShrinking, VecXx& vels, VecXx& worldImpulses, VecXx& impulses, int& numSubSys)
	{
		bogus::MecheFrictionProblem::Options options;
		options.maxThreads = m_params.m_numberOfThreads;
		options.maxIters = m_params.m_gaussSeidelIterations;
		options.cadouxIters = 0;
		options.tolerance = m_params.m_gaussSeidelTolerance;
		options.useInfinityNorm = false;	// if ture, use max res, else use average res
		options.algorithm = m_params.m_bogusAlgorithm;
		options.ignoreVelocity = false;		// calculate reletive velocity (u)

		options.gsRegularization = 0.0;

		//        std::cout << "[solveBogus 0]" << std::endl;

		const Scalar residual = mecheProblem.solve(
			impulses,   // impulse guess and returned impulse
			vels,       // returned velocities
			worldImpulses,
			options,
			false, // static problem
			herschelBulkleyProblem,
			doFrictionShrinking,
			0.0,
			m_params.m_useImpulseMethod); // cadoux iters

		//        std::cout << "[solveBogus 1]" << std::endl;

		return residual;
	}

	Scalar StrandImplicitManager::solveSingleObject(std::vector<ProximityCollisions>& externalContacts, unsigned objectIdx, bool asFailSafe, bool herschelBulkleyProblem, bool updateVelocity, bool ignoreMutualCollision, std::vector< Scalar >& newtonResiduals, int& numNewtonIters, int total_num_substeps, int total_substep_id)
	{
		CollidingGroup collisionGroup;
		collisionGroup.first[objectIdx] = 0;

		return solveCollidingGroup(collisionGroup, externalContacts, asFailSafe, herschelBulkleyProblem, updateVelocity, ignoreMutualCollision, newtonResiduals, numNewtonIters, total_num_substeps, total_substep_id);
	}

	// DK: another place the failsafes kick in -- here we have it outside the GS solve *LOOK HERE*
	Scalar StrandImplicitManager::solveCollidingGroup(CollidingGroup& collisionGroup, std::vector<ProximityCollisions>& externalContacts, bool asFailSafe,
		bool herschelBulkleyProblem, bool updateVelocity, bool ignoreMutualCollision, std::vector< Scalar >& newtonResiduals, int& numNewtonIters, int total_num_substeps, int total_substep_id)
	{
		if (collisionGroup.first.empty())
			return 0.0;

		std::vector<unsigned> globalIds;
		std::vector<ProximityCollision*> colPointers;

		Scalar res = 1e+99;

		numNewtonIters = 0;

		{
			VecXx vels;
			VecXx impulses;
			VecXx worldImpulses;
			VecXx adhesions;
			VecXx filters;
			bogus::MecheFrictionProblem mecheProblem;
			VecXu startDofs;
			VecXu nDofs;
			int numSubSystems;

			if (assembleBogusFrictionProblem(collisionGroup, mecheProblem, externalContacts, globalIds, colPointers, vels, worldImpulses, impulses, adhesions, filters, startDofs, nDofs, numSubSystems, herschelBulkleyProblem, ignoreMutualCollision))
			{
				res = solveBogusFrictionProblem(mecheProblem, globalIds, asFailSafe, herschelBulkleyProblem, !herschelBulkleyProblem && !m_params.m_useApproxRodElasticFriction, vels, worldImpulses, impulses, numSubSystems);
				// accumulate worldImpulse to rhs
				// set new velocity
				// update currentStates with FutureStates
				// use FTL or if stretch energy is larger than threshold, set m_lastStepWasRejected = true
				// update collision database
				Timer tt("solver", false, "pose precess");
				numNewtonIters = postProcessBogusFrictionProblem(updateVelocity, collisionGroup, mecheProblem, globalIds, colPointers, vels, worldImpulses, impulses, startDofs, nDofs, newtonResiduals, total_num_substeps, total_substep_id);
				m_solverStat.m_poseProcessTime += tt.elapsed();
			}

			m_solverStat.addStat(mecheProblem, collisionGroup);
		}

		/* If either the solver result was really bad or one strand was stretching,
		 we trigger a hierarchy of failsafes.

		 - First retry with the non-linear solver if this was not already the case
		 - Then discard all mutual contacts, solve each strand with non-linear solver
		 - Finally solve each strand with linear solver but with length constraints
		 - If that is still failing, trust the ImplicitStepper's reprojection
		 */

		 // DK: failsafes here:
		bool mustRetry = false;
		for (int i = 0; i < globalIds.size(); ++i)
		{
			const unsigned sIdx = globalIds[i];
			if (m_steppers[sIdx]->lastStepWasRejected())
			{
				mustRetry = true;
				break;
			}
		}

		if (mustRetry)
		{

			// DK: if not failsafe & not nonlinear always try nonlinear as failsafe (possibly not rewinded?)
			// DK: only if nonlinear as failsafe and not nonlinear always ... so need to fix this to to do the right thing
			// DK: for now always using "nonlinear" due to changes just made in friction solver so this is unused:
			if (globalIds.size() > 1)
			{
				//ContactStream( g_log, "" ) << " Dropping mutual constraints ";
				InfoStream(g_log, "") << "\033[31;1m Dropping mutual constraints \033[m\n";

				// Failed again, drop mutual collisions
				std::vector< Scalar > single_iters(globalIds.size(), 0.0);

#pragma omp parallel for
				for (int i = 0; i < globalIds.size(); ++i)
				{
					const unsigned sIdx = globalIds[i];
					if (m_steppers[sIdx]->lastStepWasRejected())
					{
						int iters = 0;
						res = solveSingleObject(externalContacts, globalIds[i], true, herschelBulkleyProblem, updateVelocity, ignoreMutualCollision, newtonResiduals, iters, total_num_substeps, total_substep_id);
						single_iters[i] = iters;
					}
				}

				residualStats(std::string("retry colliding group iters"), single_iters);
			}
		}

		if (!asFailSafe)
		{
			for (int i = 0; i < colPointers.size(); ++i)
			{
				if (!colPointers[i]) continue;

				ProximityCollision& col = *colPointers[i];
				delete col.objects.first.defGrad;
				col.objects.first.defGrad = NULL;
				if (col.objects.second.globalIndex != -1)
				{
					delete col.objects.second.defGrad;
					col.objects.second.defGrad = NULL;
				}
			}

		}

		return res;
	}

	void StrandImplicitManager::updateParameters(const SimulationParameters& params)
	{

		g_log->SetMinSeverity((MsgInfo::Severity) params.m_logLevel);

		// Enforce desired or maximum number of threads
		{
#ifdef WIN32
			SYSTEM_INFO sysinfo;
			GetSystemInfo(&sysinfo);
#endif
			const int numThreads =
				m_params.m_numberOfThreads > 0 ? m_params.m_numberOfThreads :
#ifdef WIN32
				sysinfo.dwNumberOfProcessors;
#else
				sysconf(_SC_NPROCESSORS_ONLN);
#endif
#if defined(_OPENMP)
			omp_set_num_threads(numThreads);
#endif
		}

		m_params = params;
	}

	struct ProxColPointerCompare
	{
		bool operator()(const ProximityCollision* lhs, const ProximityCollision* rhs) const
		{
			return *lhs < *rhs;
		}
	};

	void StrandImplicitManager::pruneCollisions(const ProximityCollisions& origMutualCollisions,
		ProximityCollisions& mutualCollisions, const Scalar stochasticPruning, bool elastic)
	{

		// for ( int i = 0; i < origMutualCollisions.size(); ++i )
		// {
		//     std::cout << "entering origCollis [" << i << "]: " << origMutualCollisions[i].normal << std::endl;
		// }

		// Transform unacceptable self collision info external contacts
		std::vector<std::map<unsigned, std::set<const ProximityCollision*, ProxColPointerCompare> > > tentativeCols(m_strands.size());
		for (int i = 0; i < origMutualCollisions.size(); ++i)
		{
			const ProximityCollision& proxyCol = origMutualCollisions[i];
			const unsigned s1 = proxyCol.objects.first.globalIndex;
			const unsigned s2 = proxyCol.objects.second.globalIndex;

			if (m_steppers[s1]->refusesMutualContacts() || m_steppers[s2]->refusesMutualContacts())
			{
				if (elastic) {
					ProximityCollision copy(proxyCol);
					makeElasticExternalContact(copy, m_steppers[s2]->refusesMutualContacts());
				}
				else {
					ProximityCollision copy(proxyCol);
					makeExternalContact(copy, m_steppers[s2]->refusesMutualContacts());
				}
			}
			else
			{
				if (tentativeCols[s1][s2].insert(&proxyCol).second) {
					// std::cout << "JOIN tentativeCols:: "<< &proxyCol <<" ::["<< s1 << "]["<< s2 <<"]:" << proxyCol.normal << std::endl;
				}
				else {
					std::cout << "taken by: " << *(tentativeCols[s1][s2].find(&proxyCol)) << std::endl;
					std::cout << "INSERT FAILED on tentativeCols || " << &proxyCol << " ::[" << s1 << "][" << s2 << "]:" << proxyCol.normal << std::endl;
				}
				// std::cout << "tentativeCols size after insert:: " << tentativeCols[s1][s2].size() << std::endl;
			}
		}

		// Stochastic pruning:
		// On each edge, compute the distribituion of the distances of all contacts
		// Then if there are more than one collision on this edge, we will prune
		// them with a probabily based on their position in this distribution

		using namespace boost::accumulators;
		typedef accumulator_set<double, stats<tag::mean, tag::variance> > AccType;

		std::vector<std::map<unsigned, AccType> > distanceDistribution(m_strands.size());

		for (unsigned s1 = 0; s1 < m_strands.size(); ++s1)
		{
			for (auto s2It = tentativeCols[s1].begin(); s2It != tentativeCols[s1].end(); ++s2It)
			{
				unsigned s2 = s2It->first;
				auto& cols = s2It->second;
				// std::cout << " distanceDistribution Cols size vs origMutualCollisions size:: " << cols.size() << " / " << origMutualCollisions.size() << std::endl;

				unsigned c = 0;
				for (auto cIt = cols.begin(); cIt != cols.end(); ++cIt)
				{
					const unsigned e1 = (*cIt)->objects.first.vertex;
					const unsigned e2 = (*cIt)->objects.second.vertex;

					distanceDistribution[s1][e1]((*cIt)->distance);
					distanceDistribution[s2][e2]((*cIt)->distance);
				}
			}
		}

		boost::mt19937 generator;
		//    generator.seed( 1.e6 * getTime() ) ;
		boost::uniform_real<> distribution(0, 1);

		for (unsigned s1 = 0; s1 < m_strands.size(); ++s1)
		{
			std::vector< std::map< Scalar, const ProximityCollision* > > closest_per_edges(m_strands[s1]->getNumVertices());

			for (auto s2It = tentativeCols[s1].begin(); s2It != tentativeCols[s1].end(); ++s2It)
			{
				unsigned s2 = s2It->first;
				auto& cols = s2It->second;

				// std::cout << "Cols size vs origMutualCollisions size:: " << cols.size() << " / " << origMutualCollisions.size() << std::endl;
				std::vector<bool> accept(cols.size());
				std::vector<bool> taken(m_strands[s2]->getNumVertices());
				std::vector<bool> seen(m_strands[s1]->getNumVertices());

				Vec3x prevNormal;

				// First accept a collision for each of the first strand edges
				unsigned c = 0;
				prevNormal.setZero();
				for (auto cIt = cols.begin(); cIt != cols.end(); ++cIt)
				{
					const unsigned e1 = (*cIt)->objects.first.vertex;
					const unsigned e2 = (*cIt)->objects.second.vertex;

					if (!seen[e1])
					{

						const Scalar m1 = mean(distanceDistribution[s1][e1]);
						const Scalar v1 = variance(distanceDistribution[s1][e1]);
						boost::normal_distribution<> gaussian(m1, std::sqrt(v1));
						boost::variate_generator<decltype(generator), decltype(gaussian)> vg(
							generator, gaussian);

						if (isSmall(v1) || stochasticPruning * (*cIt)->distance <= vg())
						{

							seen[e1] = true;
							taken[e2] = true;
							accept[c] = true;
						}
					}
					++c;
				}

				// Then accept a collision for each of the not-yet-seen second strand edges
				c = cols.size() - 1;
				//            prevNormal.setZero() ; // keep las normal
				for (auto cIt = cols.rbegin(); cIt != cols.rend(); ++cIt)
				{
					const unsigned e2 = (*cIt)->objects.second.vertex;
					if (!taken[e2])
					{
						const Scalar m2 = mean(distanceDistribution[s2][e2]);
						const Scalar v2 = variance(distanceDistribution[s2][e2]);

						boost::normal_distribution<> gaussian(m2, std::sqrt(v2));
						boost::variate_generator<decltype(generator), decltype(gaussian)> vg(
							generator, gaussian);

						if (isSmall(v2) || stochasticPruning * (*cIt)->distance <= vg())
						{
							taken[e2] = true;
							accept[c] = true;
						}
					}
					--c;
				}

				c = 0;
				for (auto cIt = cols.begin(); cIt != cols.end(); ++cIt)
				{
					if (accept[c])
					{
						const ProximityCollision& col = **cIt;

						closest_per_edges[(*cIt)->objects.first.vertex][(*cIt)->distance] = *cIt;
					}
					++c;
				}
			}

			// final accept according to distance order
			const int maxNumCollisionsPerEdge = m_strands[s1]->collisionParameters().m_maxNumCollisionsPerEdge;
			for (auto& sorter : closest_per_edges)
			{
				int c = 0;
				for (auto& pair : sorter) {
					if (c >= maxNumCollisionsPerEdge)
						break;

					const ProximityCollision& col = *(pair.second);
					mutualCollisions.push_back(col);
					++c;
				}
			}
		}

		std::cout << "After Pruning: " << mutualCollisions.size() << " self collisions ( down from " << origMutualCollisions.size() << " ) \n";
		//        DebugStream( g_log, "" ) << "After Pruning: " << mutualCollisions.size()
		//        << " self collisions ( down from " << origMutualCollisions.size() << " ) ";
	}

	void StrandImplicitManager::computeCollidingGroups(const ProximityCollisions& origMutualCollisions,
		Scalar dt, bool elastic)
	{
		ProximityCollisions mutualCollisions;
		mutualCollisions.reserve(origMutualCollisions.size());

		if (m_params.m_pruneSelfCollisions)
		{
			// here we put penalty collisions aside
			pruneCollisions(origMutualCollisions, mutualCollisions, m_params.m_stochasticPruning, elastic);
		}
		else
		{
			for (int i = 0; i < (int)origMutualCollisions.size(); ++i)
			{
				const ProximityCollision& proxyCol = origMutualCollisions[i];
				const unsigned s1 = proxyCol.objects.first.globalIndex;
				const unsigned s2 = proxyCol.objects.second.globalIndex;

				if (m_steppers[s1]->refusesMutualContacts()
					|| m_steppers[s2]->refusesMutualContacts())
				{
					if (elastic) {
						ProximityCollision copy(proxyCol);
						makeElasticExternalContact(copy, m_steppers[s2]->refusesMutualContacts());
					}
					else {
						ProximityCollision copy(proxyCol);
						makeExternalContact(copy, m_steppers[s2]->refusesMutualContacts());
					}

				}
				else
				{
					mutualCollisions.push_back(proxyCol);
				}
			}
			if (m_params.m_useDeterministicSolver)
			{
				std::sort(mutualCollisions.begin(), mutualCollisions.end());
			}
		}

		CopiousStream(g_log, "") << "Number of mutual collisions: " << mutualCollisions.size();
		m_statMutualCollisions += mutualCollisions.size();

		// For each strand, list all other contacting ones

		std::vector<std::deque<unsigned> > objsGroups(m_strands.size());
		for (int i = 0; i < (int)mutualCollisions.size(); ++i)
		{
			const ProximityCollision& proxyCol = mutualCollisions[i];
			const unsigned s1 = proxyCol.objects.first.globalIndex;
			const unsigned s2 = proxyCol.objects.second.globalIndex;

			objsGroups[s1].push_back(s2);
			objsGroups[s2].push_back(s1);
		}

		// Extract connected subgraphs from the global constraint graph
		// std::vector<int> collidingGroupsIdx: Index of colliding group in which each strand should be. Can be -1.
		auto bfsGraph = [&](std::vector<int>& collidingGroupsIdx, std::vector<CollidingGroup>& collidingGroups) {
			for (unsigned s1 = 0; s1 < objsGroups.size(); ++s1)
			{
				if (collidingGroupsIdx[s1] != -1 || objsGroups[s1].empty())
					continue;

				const unsigned groupIdx = collidingGroups.size();

				collidingGroups.push_back(CollidingGroup());
				CollidingGroup& cg = collidingGroups.back();

				collidingGroupsIdx[s1] = groupIdx;
				cg.first[s1] = 0;

				std::deque<unsigned> toVisit = objsGroups[s1];

				while (toVisit.size())
				{
					const unsigned s2 = toVisit.front();
					toVisit.pop_front();

					if (collidingGroupsIdx[s2] != -1)
						continue;

					collidingGroupsIdx[s2] = groupIdx;
					cg.first[s2] = 0;

					toVisit.insert(toVisit.end(), objsGroups[s2].begin(), objsGroups[s2].end());
				}
			}

			for (int i = 0; i < (int)mutualCollisions.size(); ++i)
			{
				const ProximityCollision& mutualCollision = mutualCollisions[i];
				const unsigned s1 = mutualCollision.objects.first.globalIndex;

				collidingGroups[collidingGroupsIdx[s1]].second.push_back(mutualCollision);
			}

#pragma omp parallel for
			for (int i = 0; i < (int)collidingGroups.size(); ++i)
			{
				unsigned k = 0;
				IndicesMap& indices = collidingGroups[i].first;
				for (IndicesMap::iterator it = indices.begin(); it != indices.end(); ++it)
				{
					it->second = k++;
				}
			}
		};

		if (elastic) {
			bfsGraph(m_elasticCollidingGroupsIdx, m_elasticCollidingGroups);
		}
		else {
			bfsGraph(m_collidingGroupsIdx, m_collidingGroups);
		}

		DebugStream(g_log, "") << "Number of colliding groups = " << m_collidingGroups.size();
	}

	void StrandImplicitManager::pruneExternalCollisions(std::vector<ProximityCollisions>& externalCollisions)
	{

		// Create 2 x 6 buckets on each edge:
		// 2 buckets corresponding to voronoi cells on local abscissa
		// 6 corresponding to collision's normnal angle w.r.t major radius
		// For each bucket, keep only the first occuring collision
		// ( i.e. the one with the highest freeVel on the normal direction )

		const Scalar minRhs = -1.e6;

		typedef Eigen::Matrix<double, 3, 6> Buckets;
		typedef Eigen::Matrix<int, 3, 6> AcceptedCols;

		Buckets empty;
		empty.setConstant(minRhs);
		AcceptedCols none;
		none.setConstant(-1);

		const Scalar invBucketWidth = Buckets::ColsAtCompileTime / (2. * M_PI);

		unsigned nPruned = 0;

#pragma omp parallel for reduction ( + : nPruned )
		for (int i = 0; i < (int)externalCollisions.size(); ++i)
		{
			ProximityCollisions& externalContacts = externalCollisions[i];
			if (externalContacts.empty())
				continue;

			std::vector<Buckets> buckets(m_strands[i]->getNumVertices(), empty);
			std::vector<AcceptedCols> accepted(m_strands[i]->getNumVertices(), none);

			for (unsigned j = 0; j < externalContacts.size(); ++j)
			{
				const ProximityCollision& externalContact = externalContacts[j];
				const int vtx = externalContact.objects.first.vertex;

				Buckets& vtxBucket = buckets[vtx];

				const Scalar angle = m_strands[i]->getSignedAngleToMajorRadius(vtx,
					externalContact.normal) + M_PI;

				const int angleBucket = clamp((int)std::floor(angle * invBucketWidth), 0,
					Buckets::ColsAtCompileTime - 1);
				assert(angleBucket >= 0);
				//            const Vec3x& edge = vtx+1 == buckets.size()
				//                    ? m_strands[i]->getEdgeVector( vtx - 1 )
				//                    : m_strands[i]->getEdgeVector( vtx )  ;
				//            const int absBucket = ( c.normal.dot( edge )  > 0. ) & 1 ;
				const int absBucket = clamp(
					(int)std::ceil(
						externalContact.objects.first.abscissa * Buckets::RowsAtCompileTime),
					0, Buckets::RowsAtCompileTime - 1);

				const Scalar wn = externalContact.objects.second.freeVel.dot(externalContact.normal);
				if (wn > vtxBucket(absBucket, angleBucket))
				{
					vtxBucket(absBucket, angleBucket) = wn;
					accepted[vtx](absBucket, angleBucket) = j;
				}

			}

			ProximityCollisions prunedExternalContacts;

			for (unsigned vtx = 0; vtx < accepted.size(); ++vtx)
			{
				AcceptedCols& acc = accepted[vtx];

				for (unsigned r = 0; r < acc.rows(); ++r)
				{
					for (unsigned c = 0; c < acc.cols(); ++c)
					{
						if (acc(r, c) != -1)
						{
							prunedExternalContacts.push_back(externalContacts[acc(r, c)]);
						}
					}
				}
			}

			const unsigned np = externalContacts.size() - prunedExternalContacts.size();

			nPruned += np;

			externalContacts.swap(prunedExternalContacts);
		}

		DebugStream(g_log, "") << "Pruned " << nPruned << " external collisions ";

	}

	void StrandImplicitManager::print(const Timings& timings) const
	{
		SubStepTimings tot;

		for (auto stepT = timings.begin(); stepT != timings.end(); ++stepT)
		{
			for (auto substepT = stepT->begin(); substepT != stepT->end(); ++substepT)
			{
				tot = tot + *substepT;
			}
		}

		print<InfoStream>(tot / timings.size());
	}

	void StrandImplicitManager::print(const StrandImplicitManager::StepTimings& timings) const
	{
		SubStepTimings tot;
		for (int i = 0; i < timings.size(); ++i)
		{
			if (!i)
				tot = timings[i];
			else
				tot = tot + timings[i];
		}

		print<InfoStream>(tot);
	}

	template<typename StreamT>
	void StrandImplicitManager::print(const StrandImplicitManager::SubStepTimings& timings) const
	{
		StreamT(g_log, "Timing") << "PR: " << timings.prepare << " HH: " << timings.hairHairCollisions
			<< " DY: " << timings.dynamics << " MH: " << timings.meshHairCollisions << " PC: "
			<< timings.processCollisions << " SC: " << timings.solve;

		StreamT(g_log, "Timing") << "Total: " << timings.sum();
	}

	template<typename StreamT>
<<<<<<< HEAD
	void StrandImplicitManager::print(const StrandImplicitManager::SolverStats& stats) const
	{
		StreamT(g_log, "Solver Stats") << " TC: " << stats.totConstraints << " MC: "
			<< stats.maxConstraints << " MO: " << stats.maxObjects << " ME: " << stats.maxError
			<< " MT: " << stats.maxTime;
	}

	template<typename StreamT>
	void StrandImplicitManager::print(const StrandImplicitManager::CDTimings& timings) const
	{
		StreamT(g_log, "CD breakdown timing")
			<< "updateHashMap: " << timings.updateHashMap
			<< " HH: " << timings.processHashMap
			<< " buildBVH: " << timings.buildBVH
			<< " HM: " << timings.findCollisionsBVH
			<< " assemble: " << timings.narrowPhase
			<< " total: " << timings.sum();
=======
	void StrandImplicitManager::print(const StrandImplicitManager::SolverStat& stat) const
	{
		StreamT(g_log, "Solver breakdown timing") << " Ass: " << stat.m_assembleTime << " PrimalCopy: " << stat.m_primalCopyTime
			<< " Minv: " << stat.m_MinvTime << " ComputeDual: " << stat.m_computeDualTime
			<< " Solve: " << stat.m_solveTime << " PostProc: " << stat.m_poseProcessTime;
		
		for (int i = 0; i < stat.m_collisionSize.size(); ++i) {
			std::cout << "Collision group " << i << " (strands: " << stat.m_collisionSize[i].first 
				<< " contacts: " << stat.m_collisionSize[i].second << "):\n";
			int iter = 0;
			for (auto it = stat.m_solverStat[i].begin(); it != stat.m_solverStat[i].end(); ++it) {
				std::cout << "\tIter: " << iter++ << " err: " << it->first << " time: " << it->second << '\n';
			}
		}
>>>>>>> 6a16339a
	}


	StrandImplicitManager::SubStepTimings operator+(const StrandImplicitManager::SubStepTimings& lhs,
		const StrandImplicitManager::SubStepTimings& rhs)
	{
		StrandImplicitManager::SubStepTimings sum;
		sum.prepare = lhs.prepare + rhs.prepare;
		sum.hairHairCollisions = lhs.hairHairCollisions + rhs.hairHairCollisions;
		sum.dynamics = lhs.dynamics + rhs.dynamics;
		sum.meshHairCollisions = lhs.meshHairCollisions + rhs.meshHairCollisions;
		sum.processCollisions = lhs.processCollisions + rhs.processCollisions;
		sum.solve = lhs.solve + rhs.solve;

		return sum;
	}

	StrandImplicitManager::SubStepTimings operator/(const StrandImplicitManager::SubStepTimings& lhs,
		const Scalar rhs)
	{
		StrandImplicitManager::SubStepTimings avg = lhs;
		avg.prepare /= rhs;
		avg.hairHairCollisions /= rhs;
		avg.dynamics /= rhs;
		avg.meshHairCollisions /= rhs;
		avg.processCollisions /= rhs;
		avg.solve /= rhs;

		return avg;
	}

	void StrandImplicitManager::drawContacts() const
	{
		m_collisionDatabase.draw(m_strands);
	}

	void StrandImplicitManager::exportStrandRestShapes(const std::string& fileName) const
	{
		std::ofstream out(fileName.c_str());
		out.setf(std::ios::fixed);

		for (auto strand = m_strands.begin(); strand != m_strands.end(); ++strand)
		{
			std::copy((*strand)->getRestLengths().begin(), (*strand)->getRestLengths().end(),
				std::ostream_iterator<Scalar>(out, " "));
			out << '\n';
			std::copy((*strand)->getRestKappas().begin(), (*strand)->getRestKappas().end(),
				std::ostream_iterator<Vec4x>(out, " "));
			out << '\n';
			std::copy((*strand)->getRestTwists().begin(), (*strand)->getRestTwists().end(),
				std::ostream_iterator<Scalar>(out, " "));
			out << '\n';
		}
	}

} // namespace strandsim




<|MERGE_RESOLUTION|>--- conflicted
+++ resolved
@@ -239,6 +239,8 @@
 		if (m_params.m_statGathering)
 		{
 			print<InfoStream>(m_cdTimings);
+			print<InfoStream>(m_solverStat);
+
 		}
 
 		if (m_num_contact_solves > 0)
@@ -340,15 +342,6 @@
 
 		m_time += m_dt;
 
-<<<<<<< HEAD
-=======
-		if (m_params.m_statGathering)
-		{
-			printProblemStats(timings);
-			print<InfoStream>(m_solverStat);
-		}
-
->>>>>>> 6a16339a
 		print<CopiousStream>(timings);
 
 		InfoStream(g_log, "") << "Database size: " << m_collisionDatabase.computeSizeInBytes();
@@ -2506,15 +2499,6 @@
 	}
 
 	template<typename StreamT>
-<<<<<<< HEAD
-	void StrandImplicitManager::print(const StrandImplicitManager::SolverStats& stats) const
-	{
-		StreamT(g_log, "Solver Stats") << " TC: " << stats.totConstraints << " MC: "
-			<< stats.maxConstraints << " MO: " << stats.maxObjects << " ME: " << stats.maxError
-			<< " MT: " << stats.maxTime;
-	}
-
-	template<typename StreamT>
 	void StrandImplicitManager::print(const StrandImplicitManager::CDTimings& timings) const
 	{
 		StreamT(g_log, "CD breakdown timing")
@@ -2524,12 +2508,15 @@
 			<< " HM: " << timings.findCollisionsBVH
 			<< " assemble: " << timings.narrowPhase
 			<< " total: " << timings.sum();
-=======
+	}
+
+	template<typename StreamT>
 	void StrandImplicitManager::print(const StrandImplicitManager::SolverStat& stat) const
 	{
 		StreamT(g_log, "Solver breakdown timing") << " Ass: " << stat.m_assembleTime << " PrimalCopy: " << stat.m_primalCopyTime
 			<< " Minv: " << stat.m_MinvTime << " ComputeDual: " << stat.m_computeDualTime
-			<< " Solve: " << stat.m_solveTime << " PostProc: " << stat.m_poseProcessTime;
+			<< " Solve: " << stat.m_solveTime << " PostProc: " << stat.m_poseProcessTime
+			<< " Total: " << stat.sum();
 		
 		for (int i = 0; i < stat.m_collisionSize.size(); ++i) {
 			std::cout << "Collision group " << i << " (strands: " << stat.m_collisionSize[i].first 
@@ -2539,7 +2526,6 @@
 				std::cout << "\tIter: " << iter++ << " err: " << it->first << " time: " << it->second << '\n';
 			}
 		}
->>>>>>> 6a16339a
 	}
 
 
