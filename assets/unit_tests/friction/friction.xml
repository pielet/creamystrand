--- conflicted
+++ resolved
@@ -1,13 +1,9 @@
 <scene>
   <description text="A hair bundle drops on the other."/>
 
-<<<<<<< HEAD
-  <duration time="0.5"/>
-  <integrator type="linearized-implicit-euler" dt="0.01" criterion="1e-9" maxiters="1000"/>
-=======
-  <duration time="1.0"/>
+
+  <duration time="0.3"/>
   <integrator type="linearized-implicit-euler" dt="0.001" criterion="1e-9" maxiters="1000"/>
->>>>>>> 6a16339a
   <collision type="continuous-time"/>
 
   <simplegravity fx="0.0" fy="-981.0"/>
@@ -43,7 +39,7 @@
   <CollisionParameters>
     <constantCollisionRadius value="1"/>
     <externalCollisionsRadius value="0.0055"/>
-    <selfCollisionsRadius value="0.01"/>
+    <selfCollisionsRadius value="0.0055"/>
     <impulseMaxNorm value="0"/>
     <maxNumCollisionsPerEdge value="6"/>
   </CollisionParameters>
@@ -51,11 +47,7 @@
   <SimulationParameters>
     <logLevel value="5"/>
     <airDrag value="0.0005"/> 
-<<<<<<< HEAD
-    <gaussSeidelIterations value="1000"/>
-=======
-    <gaussSeidelIterations value="200"/>
->>>>>>> 6a16339a
+    <gaussSeidelIterations value="600"/>
     <gaussSeidelTolerance value="1e-06"/> 
     <maxNewtonIterations value="40"/>
     <hairMeshFrictionCoefficient value="0.0"/>
@@ -80,7 +72,7 @@
     <useSoftAttachConstraints value="0"/>
     <usePreFilterGeometry value="0"/>
     <solveLiquids value="0"/>
-    <bogusAlgorithm value="gaussseidel"/>
+    <bogusAlgorithm value="projectedgradient"/>
   </SimulationParameters>
 
   <hairobj filename="assets/strands.obj" params="0" group="0" x="0.0" y="0.0" z="0.0" rx="0.0" ry="1.0" rz="0.0" rw="0.0">
@@ -95,6 +87,8 @@
     <fixed start="1" end="1" value="1"/>
   </hairobj>
 
+  <script type="translate" x="0" y="0" z="-10.0" w="0.0" start="0.1" end="0.3" group="1"/>
+
   <distancefield usage="terminator" type="box" cx="0.0" cy="2.5" cz="0.0" rx="0.0" ry="1.0" rz="0.0" rw="0.0" ex="20.0" ey="20.0" ez="20.0" radius="0.0" group="2" inverted="1">
   </distancefield>
 </scene>  